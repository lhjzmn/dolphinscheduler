--- conflicted
+++ resolved
@@ -28,11 +28,7 @@
       <div class="clearfix list">
         <div class="nav-links">
           <router-link :to="{ path: '/datasource'}" tag="a" active-class="active">
-<<<<<<< HEAD
-            <span><i class="iconfont">&#xeef4;</i>{{$t('Datasource')}}</span><b></b>
-=======
             <span><i class="iconfont">&#xeef4;</i>{{$t('Datasource manage')}}</span><b></b>
->>>>>>> 7518a94f
           </router-link>
         </div>
       </div>
@@ -125,11 +121,7 @@
             </router-link>
             <router-link :to="{ path: '/datasource'}" tag="li" active-class="active">
               <i class="iconfont">&#xeef4;</i>
-<<<<<<< HEAD
-              <span>{{$t('Datasource')}}</span>
-=======
               <span>{{$t('Datasource manage')}}</span>
->>>>>>> 7518a94f
             </router-link>
             <router-link :to="{ path: '/security'}" tag="li" active-class="active" v-ps="['ADMIN_USER']">
               <i class="iconfont">&#xe671;</i>
