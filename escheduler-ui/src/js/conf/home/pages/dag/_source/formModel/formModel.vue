--- conflicted
+++ resolved
@@ -179,10 +179,6 @@
   import mShell from './tasks/shell'
   import mSpark from './tasks/spark'
   import mPython from './tasks/python'
-<<<<<<< HEAD
-  import { isNameExDag, rtBantpl } from './../plugIn/util'
-=======
->>>>>>> 4e3f9cbc
   import JSP from './../plugIn/jsPlumbHandle'
   import mProcedure from './tasks/procedure'
   import mDependent from './tasks/dependent'
@@ -470,117 +466,5 @@
 </script>
 
 <style lang="scss" rel="stylesheet/scss">
-<<<<<<< HEAD
-  .form-model-model {
-    width: 720px;
-    position: relative;
-    .title-box {
-      height: 61px;
-      border-bottom: 1px solid #DCDEDC;
-      position: relative;
-      .name {
-        position: absolute;
-        left: 24px;
-        top: 18px;
-        font-size: 16px;
-      }
-      .go-subtask {
-        position: absolute;
-        right: 30px;
-        top: 17px;
-        a {
-          font-size: 14px;
-          color: #0097e0;
-          margin-left: 10px;
-          i.iconfont {
-            font-size: 18px;
-            vertical-align: middle;
-          }
-          em {
-            color: #333;
-            vertical-align: middle;
-            font-style: normal;
-            vertical-align: middle;
-            padding-left: 2px;
-          }
-          &:hover {
-            em {
-              text-decoration: underline;
-            }
-          }
-        }
-      }
-    }
-    .bottom-box {
-      position: absolute;
-      bottom: 0;
-      left: 0;
-      width: 100%;
-      text-align: right;
-      height: 60px;
-      line-height: 60px;
-      border-top: 1px solid #DCDEDC;
-      background: #fff;
-      .submit {
-        padding-right: 20px;
-        position: relative;
-        z-index: 9;
-      }
-    }
-    .content-box {
-      overflow-y: scroll;
-      height: calc(100vh - 61px);
-      padding-bottom: 60px;
-    }
-  }
-  .from-model {
-    padding-top: 26px;
-    >div {
-      clear: both;
-    }
-    .list {
-      position: relative;
-      margin-bottom: 10px;
-      .text-box {
-        width: 112px;
-        float: left;
-        text-align: right;
-        margin-right: 8px;
-        >span {
-          font-size: 14px;
-          color: #777;
-          display: inline-block;
-          padding-top: 6px;
-        }
-      }
-      .cont-box {
-        width: 580px;
-        float: left;
-        .label-box {
-          width: 100%;
-        }
-        .text-b {
-          font-size: 14px;
-          color: #777;
-          display: inline-block;
-          padding:0 6px 0 20px;
-        }
-      }
-      .add {
-        line-height: 32px;
-        a {
-          color: #0097e0;
-        }
-      }
-      &:hover {
-      }
-      .list-t {
-        width: 50%;
-        float: left;
-      }
-    }
-  }
-=======
   @import "./formModel";
->>>>>>> 4e3f9cbc
 </style>