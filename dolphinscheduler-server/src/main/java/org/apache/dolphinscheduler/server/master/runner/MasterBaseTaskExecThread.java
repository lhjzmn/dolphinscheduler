--- conflicted
+++ resolved
@@ -204,39 +204,7 @@
         return false;
     }
 
-
-    /**
-<<<<<<< HEAD
-=======
-     * taskInstance convert to taskInfo
-     *
-     * @param taskInstance taskInstance
-     * @return taskInfo
-     */
-    private TaskExecutionContext convertToTaskInfo(TaskInstance taskInstance){
-        TaskExecutionContext taskExecutionContext = new TaskExecutionContext();
-        taskExecutionContext.setTaskId(taskInstance.getId());
-        taskExecutionContext.setTaskName(taskInstance.getName());
-        taskExecutionContext.setStartTime(taskInstance.getStartTime());
-        taskExecutionContext.setTaskType(taskInstance.getTaskType());
-        taskExecutionContext.setExecutePath(getExecLocalPath(taskInstance));
-        taskExecutionContext.setTaskJson(taskInstance.getTaskJson());
-        taskExecutionContext.setProcessInstanceId(taskInstance.getProcessInstance().getId());
-        taskExecutionContext.setScheduleTime(taskInstance.getProcessInstance().getScheduleTime());
-        taskExecutionContext.setGlobalParams(taskInstance.getProcessInstance().getGlobalParams());
-        taskExecutionContext.setExecutorId(taskInstance.getProcessInstance().getExecutorId());
-        taskExecutionContext.setCmdTypeIfComplement(taskInstance.getProcessInstance().getCmdTypeIfComplement().getCode());
-        taskExecutionContext.setTenantCode(taskInstance.getProcessInstance().getTenantCode());
-        taskExecutionContext.setQueue(taskInstance.getProcessInstance().getQueue());
-        taskExecutionContext.setProcessDefineId(taskInstance.getProcessDefine().getId());
-        taskExecutionContext.setProjectId(taskInstance.getProcessDefine().getProjectId());
-
-        return taskExecutionContext;
-    }
-
-
-    /**
->>>>>>> 9f1865b7
+    /**
      * get execute local path
      *
      * @return execute local path
