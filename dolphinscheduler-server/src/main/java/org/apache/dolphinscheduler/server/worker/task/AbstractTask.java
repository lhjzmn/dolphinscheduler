--- conflicted
+++ resolved
@@ -16,16 +16,11 @@
  */
 package org.apache.dolphinscheduler.server.worker.task;
 
-import org.apache.commons.lang.StringUtils;
 import org.apache.dolphinscheduler.common.Constants;
-<<<<<<< HEAD
-import org.apache.dolphinscheduler.common.enums.*;
-=======
 import org.apache.dolphinscheduler.common.enums.CommandType;
 import org.apache.dolphinscheduler.common.enums.ExecutionStatus;
 import org.apache.dolphinscheduler.common.enums.TaskRecordStatus;
 import org.apache.dolphinscheduler.common.enums.TaskType;
->>>>>>> be07cb62
 import org.apache.dolphinscheduler.common.process.Property;
 import org.apache.dolphinscheduler.common.task.AbstractParameters;
 import org.apache.dolphinscheduler.common.task.conditions.ConditionsParameters;
@@ -38,14 +33,13 @@
 import org.apache.dolphinscheduler.common.task.spark.SparkParameters;
 import org.apache.dolphinscheduler.common.task.sql.SqlParameters;
 import org.apache.dolphinscheduler.common.task.sqoop.SqoopParameters;
-import org.apache.dolphinscheduler.common.utils.*;
+import org.apache.dolphinscheduler.common.utils.JSONUtils;
 import org.apache.dolphinscheduler.dao.TaskRecordDao;
 import org.apache.dolphinscheduler.server.entity.TaskExecutionContext;
 import org.apache.dolphinscheduler.server.utils.ParamUtils;
+import org.apache.commons.lang.StringUtils;
 import org.slf4j.Logger;
 
-import java.util.HashMap;
-import java.util.Iterator;
 import java.util.List;
 import java.util.Map;
 
@@ -57,14 +51,11 @@
 public abstract class AbstractTask {
 
     /**
-<<<<<<< HEAD
      * varPool string
      */
     protected String varPool;
-    
-    /**
-=======
->>>>>>> be07cb62
+
+    /**
      * taskExecutionContext
      **/
     TaskExecutionContext taskExecutionContext;
@@ -145,11 +136,10 @@
     public void setVarPool(String varPool) {
         this.varPool = varPool;
     }
-
     public String getVarPool() {
         return varPool;
     }
-    
+
     /**
      * get exit status code
      * @return  exit status code
