/*
 * Licensed to the Apache Software Foundation (ASF) under one or more
 * contributor license agreements.  See the NOTICE file distributed with
 * this work for additional information regarding copyright ownership.
 * The ASF licenses this file to You under the Apache License, Version 2.0
 * (the "License"); you may not use this file except in compliance with
 * the License.  You may obtain a copy of the License at
 *
 *    http://www.apache.org/licenses/LICENSE-2.0
 *
 * Unless required by applicable law or agreed to in writing, software
 * distributed under the License is distributed on an "AS IS" BASIS,
 * WITHOUT WARRANTIES OR CONDITIONS OF ANY KIND, either express or implied.
 * See the License for the specific language governing permissions and
 * limitations under the License.
 */
package org.apache.dolphinscheduler.server.worker.runner;

import java.io.File;
import java.util.Date;
import java.util.HashMap;
import java.util.List;
import java.util.Map;
import java.util.stream.Collectors;

import org.apache.dolphinscheduler.common.Constants;
import org.apache.dolphinscheduler.common.enums.ExecutionStatus;
import org.apache.dolphinscheduler.common.model.TaskNode;
import org.apache.dolphinscheduler.common.process.Property;
import org.apache.dolphinscheduler.common.task.TaskTimeoutParameter;
import org.apache.dolphinscheduler.common.thread.ThreadUtils;
import org.apache.dolphinscheduler.common.utils.CollectionUtils;
import org.apache.dolphinscheduler.common.utils.CommonUtils;
import org.apache.dolphinscheduler.common.utils.HadoopUtils;
import org.apache.dolphinscheduler.common.utils.JSONUtils;
import org.apache.dolphinscheduler.remote.command.TaskExecuteResponseCommand;
import org.apache.dolphinscheduler.server.entity.TaskExecutionContext;
import org.apache.dolphinscheduler.server.worker.cache.TaskExecutionContextCacheManager;
import org.apache.dolphinscheduler.server.worker.cache.impl.TaskExecutionContextCacheManagerImpl;
import org.apache.dolphinscheduler.server.worker.processor.TaskCallbackService;
import org.apache.dolphinscheduler.server.worker.task.AbstractTask;
import org.apache.dolphinscheduler.server.worker.task.TaskManager;
import org.apache.dolphinscheduler.service.bean.SpringApplicationContext;
import org.slf4j.Logger;
import org.slf4j.LoggerFactory;


/**
 *  task scheduler thread
 */
public class TaskExecuteThread implements Runnable {

    /**
     * logger
     */
    private final Logger logger = LoggerFactory.getLogger(TaskExecuteThread.class);

    /**
     *  task instance
     */
    private TaskExecutionContext taskExecutionContext;

    /**
     *  abstract task
     */
    private AbstractTask task;

    /**
     *  task callback service
     */
    private TaskCallbackService taskCallbackService;

    /**
<<<<<<< HEAD
     * taskExecutionContextCacheManager
     */
    private TaskExecutionContextCacheManager taskExecutionContextCacheManager;
=======
     * task logger
     */
    private Logger taskLogger;
>>>>>>> 38e48537

    /**
     *  constructor
     * @param taskExecutionContext taskExecutionContext
     * @param taskCallbackService taskCallbackService
     */
    public TaskExecuteThread(TaskExecutionContext taskExecutionContext
            , TaskCallbackService taskCallbackService
            , Logger taskLogger) {
        this.taskExecutionContext = taskExecutionContext;
        this.taskCallbackService = taskCallbackService;
<<<<<<< HEAD
        this.taskExecutionContextCacheManager = SpringApplicationContext.getBean(TaskExecutionContextCacheManagerImpl.class);
=======
        this.taskLogger = taskLogger;
>>>>>>> 38e48537
    }

    @Override
    public void run() {

        TaskExecuteResponseCommand responseCommand = new TaskExecuteResponseCommand(taskExecutionContext.getTaskInstanceId());
        try {
            logger.info("script path : {}", taskExecutionContext.getExecutePath());
            // task node
            TaskNode taskNode = JSONUtils.parseObject(taskExecutionContext.getTaskJson(), TaskNode.class);

            // copy hdfs/minio file to local
            downloadResource(taskExecutionContext.getExecutePath(),
                    taskExecutionContext.getResources(),
                    taskExecutionContext.getTenantCode(),
                    logger);

            taskExecutionContext.setTaskParams(taskNode.getParams());
            taskExecutionContext.setEnvFile(CommonUtils.getSystemEnvPath());
            taskExecutionContext.setDefinedParams(getGlobalParamsMap());

            // set task timeout
            setTaskTimeout(taskExecutionContext, taskNode);

            taskExecutionContext.setTaskAppId(String.format("%s_%s_%s",
                    taskExecutionContext.getProcessDefineId(),
                    taskExecutionContext.getProcessInstanceId(),
                    taskExecutionContext.getTaskInstanceId()));

            task = TaskManager.newTask(taskExecutionContext, taskLogger);

            // task init
            task.init();

            // task handle
            task.handle();

            // task result process
            task.after();

            responseCommand.setStatus(task.getExitStatus().getCode());
            responseCommand.setEndTime(new Date());
            responseCommand.setProcessId(task.getProcessId());
            responseCommand.setAppIds(task.getAppIds());
            logger.info("task instance id : {},task final status : {}", taskExecutionContext.getTaskInstanceId(), task.getExitStatus());
        }catch (Exception e){
            logger.error("task scheduler failure", e);
            kill();
            responseCommand.setStatus(ExecutionStatus.FAILURE.getCode());
            responseCommand.setEndTime(new Date());
            responseCommand.setProcessId(task.getProcessId());
            responseCommand.setAppIds(task.getAppIds());
        } finally {
            try {
                taskExecutionContextCacheManager.removeByTaskInstanceId(taskExecutionContext.getTaskInstanceId());
                taskCallbackService.sendResult(taskExecutionContext.getTaskInstanceId(), responseCommand.convert2Command());
            }catch (Exception e){
                ThreadUtils.sleep(Constants.SLEEP_TIME_MILLIS);
                taskCallbackService.sendResult(taskExecutionContext.getTaskInstanceId(), responseCommand.convert2Command());
            }
        }
    }

    /**
     * get global paras map
     * @return
     */
    private Map<String, String> getGlobalParamsMap() {
        Map<String,String> globalParamsMap = new HashMap<>(16);

        // global params string
        String globalParamsStr = taskExecutionContext.getGlobalParams();
        if (globalParamsStr != null) {
            List<Property> globalParamsList = JSONUtils.toList(globalParamsStr, Property.class);
            globalParamsMap.putAll(globalParamsList.stream().collect(Collectors.toMap(Property::getProp, Property::getValue)));
        }
        return globalParamsMap;
    }

    /**
     * set task timeout
     * @param taskExecutionContext TaskExecutionContext
     * @param taskNode
     */
    private void setTaskTimeout(TaskExecutionContext taskExecutionContext, TaskNode taskNode) {
        // the default timeout is the maximum value of the integer
        taskExecutionContext.setTaskTimeout(Integer.MAX_VALUE);
        TaskTimeoutParameter taskTimeoutParameter = taskNode.getTaskTimeoutParameter();
        if (taskTimeoutParameter.getEnable()){
            // get timeout strategy
            taskExecutionContext.setTaskTimeoutStrategy(taskTimeoutParameter.getStrategy().getCode());
            switch (taskTimeoutParameter.getStrategy()){
                case WARN:
                    break;
                case FAILED:
                    if (Integer.MAX_VALUE > taskTimeoutParameter.getInterval() * 60) {
                        taskExecutionContext.setTaskTimeout(taskTimeoutParameter.getInterval() * 60);
                    }
                    break;
                case WARNFAILED:
                    if (Integer.MAX_VALUE > taskTimeoutParameter.getInterval() * 60) {
                        taskExecutionContext.setTaskTimeout(taskTimeoutParameter.getInterval() * 60);
                    }
                    break;
                default:
                    logger.error("not support task timeout strategy: {}", taskTimeoutParameter.getStrategy());
                    throw new IllegalArgumentException("not support task timeout strategy");

            }
        }
    }


    /**
     *  kill task
     */
    public void kill(){
        if (task != null){
            try {
                task.cancelApplication(true);
            }catch (Exception e){
                logger.error(e.getMessage(),e);
            }
        }
    }


    /**
     * download resource file
     *
     * @param execLocalPath
     * @param projectRes
     * @param logger
     */
    private void downloadResource(String execLocalPath,
                                  List<String> projectRes,
                                  String tenantCode,
                                  Logger logger) throws Exception {
        if (CollectionUtils.isEmpty(projectRes)){
            return;
        }

        for (String resource : projectRes) {
            File resFile = new File(execLocalPath, resource);
            if (!resFile.exists()) {
                try {
                    // query the tenant code of the resource according to the name of the resource
                    String resHdfsPath = HadoopUtils.getHdfsResourceFileName(tenantCode, resource);

                    logger.info("get resource file from hdfs :{}", resHdfsPath);
                    HadoopUtils.getInstance().copyHdfsToLocal(resHdfsPath, execLocalPath + File.separator + resource, false, true);
                }catch (Exception e){
                    logger.error(e.getMessage(),e);
                    throw new RuntimeException(e.getMessage());
                }
            } else {
                logger.info("file : {} exists ", resFile.getName());
            }
        }
    }
}<|MERGE_RESOLUTION|>--- conflicted
+++ resolved
@@ -71,15 +71,14 @@
     private TaskCallbackService taskCallbackService;
 
     /**
-<<<<<<< HEAD
      * taskExecutionContextCacheManager
      */
     private TaskExecutionContextCacheManager taskExecutionContextCacheManager;
-=======
+
+    /**
      * task logger
      */
     private Logger taskLogger;
->>>>>>> 38e48537
 
     /**
      *  constructor
@@ -91,11 +90,8 @@
             , Logger taskLogger) {
         this.taskExecutionContext = taskExecutionContext;
         this.taskCallbackService = taskCallbackService;
-<<<<<<< HEAD
         this.taskExecutionContextCacheManager = SpringApplicationContext.getBean(TaskExecutionContextCacheManagerImpl.class);
-=======
         this.taskLogger = taskLogger;
->>>>>>> 38e48537
     }
 
     @Override
