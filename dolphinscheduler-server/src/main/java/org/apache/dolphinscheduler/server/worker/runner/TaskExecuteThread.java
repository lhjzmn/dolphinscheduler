/*
 * Licensed to the Apache Software Foundation (ASF) under one or more
 * contributor license agreements.  See the NOTICE file distributed with
 * this work for additional information regarding copyright ownership.
 * The ASF licenses this file to You under the Apache License, Version 2.0
 * (the "License"); you may not use this file except in compliance with
 * the License.  You may obtain a copy of the License at
 *
 *    http://www.apache.org/licenses/LICENSE-2.0
 *
 * Unless required by applicable law or agreed to in writing, software
 * distributed under the License is distributed on an "AS IS" BASIS,
 * WITHOUT WARRANTIES OR CONDITIONS OF ANY KIND, either express or implied.
 * See the License for the specific language governing permissions and
 * limitations under the License.
 */

<<<<<<< HEAD
package org.apache.dolphinscheduler.server.worker.runner;

=======
import com.alibaba.fastjson.JSONObject;
import org.apache.commons.collections.MapUtils;
>>>>>>> b310d400
import org.apache.dolphinscheduler.common.enums.Event;
import org.apache.dolphinscheduler.common.enums.ExecutionStatus;
import org.apache.dolphinscheduler.common.model.TaskNode;
import org.apache.dolphinscheduler.common.process.Property;
import org.apache.dolphinscheduler.common.task.TaskTimeoutParameter;
import org.apache.dolphinscheduler.common.utils.CommonUtils;
import org.apache.dolphinscheduler.common.utils.HadoopUtils;
<<<<<<< HEAD
import org.apache.dolphinscheduler.common.utils.LoggerUtils;
import org.apache.dolphinscheduler.common.utils.StringUtils;
=======
>>>>>>> b310d400
import org.apache.dolphinscheduler.remote.command.TaskExecuteResponseCommand;
import org.apache.dolphinscheduler.server.entity.TaskExecutionContext;
import org.apache.dolphinscheduler.server.worker.cache.ResponceCache;
import org.apache.dolphinscheduler.server.worker.cache.TaskExecutionContextCacheManager;
import org.apache.dolphinscheduler.server.worker.cache.impl.TaskExecutionContextCacheManagerImpl;
import org.apache.dolphinscheduler.server.worker.processor.TaskCallbackService;
import org.apache.dolphinscheduler.server.worker.task.AbstractTask;
import org.apache.dolphinscheduler.server.worker.task.TaskManager;
import org.apache.dolphinscheduler.service.bean.SpringApplicationContext;

import org.apache.commons.collections.MapUtils;

import java.io.File;
import java.io.IOException;
import java.util.Date;
import java.util.HashMap;
import java.util.List;
import java.util.Map;
import java.util.Set;
import java.util.stream.Collectors;

<<<<<<< HEAD
import org.slf4j.Logger;
import org.slf4j.LoggerFactory;

import com.alibaba.fastjson.JSONObject;
=======
>>>>>>> b310d400

/**
 * task scheduler thread
 */
public class TaskExecuteThread implements Runnable {

    /**
     * logger
     */
    private final Logger logger = LoggerFactory.getLogger(TaskExecuteThread.class);

    /**
     * task instance
     */
    private TaskExecutionContext taskExecutionContext;

    /**
     * abstract task
     */
    private AbstractTask task;

    /**
     * task callback service
     */
    private TaskCallbackService taskCallbackService;

    /**
     * taskExecutionContextCacheManager
     */
    private TaskExecutionContextCacheManager taskExecutionContextCacheManager;

    /**
<<<<<<< HEAD
     * constructor
     *
     * @param taskExecutionContext taskExecutionContext
     * @param taskCallbackService taskCallbackService
     */
    public TaskExecuteThread(TaskExecutionContext taskExecutionContext, TaskCallbackService taskCallbackService) {
=======
     * task logger
     */
    private Logger taskLogger;

    /**
     *  constructor
     * @param taskExecutionContext taskExecutionContext
     * @param taskCallbackService taskCallbackService
     */
    public TaskExecuteThread(TaskExecutionContext taskExecutionContext
            , TaskCallbackService taskCallbackService
            , Logger taskLogger) {
>>>>>>> b310d400
        this.taskExecutionContext = taskExecutionContext;
        this.taskCallbackService = taskCallbackService;
        this.taskExecutionContextCacheManager = SpringApplicationContext.getBean(TaskExecutionContextCacheManagerImpl.class);
        this.taskLogger = taskLogger;
    }

    @Override
    public void run() {

        TaskExecuteResponseCommand responseCommand = new TaskExecuteResponseCommand(taskExecutionContext.getTaskInstanceId());
        try {
            logger.info("script path : {}", taskExecutionContext.getExecutePath());
            // task node
            TaskNode taskNode = JSONObject.parseObject(taskExecutionContext.getTaskJson(), TaskNode.class);

            // copy hdfs/minio file to local
            downloadResource(taskExecutionContext.getExecutePath(),
                    taskExecutionContext.getResources(),
                    logger);

            taskExecutionContext.setTaskParams(taskNode.getParams());
            taskExecutionContext.setEnvFile(CommonUtils.getSystemEnvPath());
            taskExecutionContext.setDefinedParams(getGlobalParamsMap());

            // set task timeout
            setTaskTimeout(taskExecutionContext, taskNode);

            taskExecutionContext.setTaskAppId(String.format("%s_%s_%s",
                    taskExecutionContext.getProcessDefineId(),
                    taskExecutionContext.getProcessInstanceId(),
                    taskExecutionContext.getTaskInstanceId()));

            task = TaskManager.newTask(taskExecutionContext, taskLogger);

            // task init
            task.init();

            // task handle
            task.handle();

            // task result process
            task.after();
            responseCommand.setStatus(task.getExitStatus().getCode());
            responseCommand.setEndTime(new Date());
            responseCommand.setProcessId(task.getProcessId());
            responseCommand.setAppIds(task.getAppIds());
            logger.info("task instance id : {},task final status : {}", taskExecutionContext.getTaskInstanceId(), task.getExitStatus());
        } catch (Exception e) {
            logger.error("task scheduler failure", e);
            kill();
            responseCommand.setStatus(ExecutionStatus.FAILURE.getCode());
            responseCommand.setEndTime(new Date());
            responseCommand.setProcessId(task.getProcessId());
            responseCommand.setAppIds(task.getAppIds());
        } finally {
            taskExecutionContextCacheManager.removeByTaskInstanceId(taskExecutionContext.getTaskInstanceId());
            ResponceCache.get().cache(taskExecutionContext.getTaskInstanceId(), responseCommand.convert2Command(), Event.RESULT);
            taskCallbackService.sendResult(taskExecutionContext.getTaskInstanceId(), responseCommand.convert2Command());
            clearTaskExecPath();
        }
    }

    /**
     * when task finish, clear execute path.
     */
    private void clearTaskExecPath() {
        logger.info("develop mode is: {}", CommonUtils.isDevelopMode());

        if (!CommonUtils.isDevelopMode()) {
            // get exec dir
            String execLocalPath = taskExecutionContext.getExecutePath();

            if (StringUtils.isEmpty(execLocalPath)) {
                logger.warn("task: {} exec local path is empty.", taskExecutionContext.getTaskName());
                return;
            }

            if ("/".equals(execLocalPath)) {
                logger.warn("task: {} exec local path is '/'， direct deletion is not allowed", taskExecutionContext.getTaskName());
                return;
            }

            try {
                org.apache.commons.io.FileUtils.deleteDirectory(new File(execLocalPath));
                logger.info("exec local path: {} cleared.", execLocalPath);
            } catch (IOException e) {
                logger.error("delete exec dir failed : {}", e.getMessage(), e);
            }
        }

    }

    /**
     * get global paras map
     */
    private Map<String, String> getGlobalParamsMap() {
        Map<String, String> globalParamsMap = new HashMap<>(16);

        // global params string
        String globalParamsStr = taskExecutionContext.getGlobalParams();
        if (globalParamsStr != null) {
            List<Property> globalParamsList = JSONObject.parseArray(globalParamsStr, Property.class);
            globalParamsMap.putAll(globalParamsList.stream().collect(Collectors.toMap(Property::getProp, Property::getValue)));
        }
        return globalParamsMap;
    }

    /**
     * set task timeout
     *
     * @param taskExecutionContext TaskExecutionContext
     */
    private void setTaskTimeout(TaskExecutionContext taskExecutionContext, TaskNode taskNode) {
        // the default timeout is the maximum value of the integer
        taskExecutionContext.setTaskTimeout(Integer.MAX_VALUE);
        TaskTimeoutParameter taskTimeoutParameter = taskNode.getTaskTimeoutParameter();
        if (taskTimeoutParameter.getEnable()) {
            // get timeout strategy
            taskExecutionContext.setTaskTimeoutStrategy(taskTimeoutParameter.getStrategy().getCode());
            switch (taskTimeoutParameter.getStrategy()) {
                case WARN:
                    break;
                case FAILED:
                    if (Integer.MAX_VALUE > taskTimeoutParameter.getInterval() * 60) {
                        taskExecutionContext.setTaskTimeout(taskTimeoutParameter.getInterval() * 60);
                    }
                    break;
                case WARNFAILED:
                    if (Integer.MAX_VALUE > taskTimeoutParameter.getInterval() * 60) {
                        taskExecutionContext.setTaskTimeout(taskTimeoutParameter.getInterval() * 60);
                    }
                    break;
                default:
                    logger.error("not support task timeout strategy: {}", taskTimeoutParameter.getStrategy());
                    throw new IllegalArgumentException("not support task timeout strategy");

            }
        }
    }

    /**
     * kill task
     */
    public void kill() {
        if (task != null) {
            try {
                task.cancelApplication(true);
            } catch (Exception e) {
                logger.error(e.getMessage(), e);
            }
        }
    }

    /**
     * download resource file
     */
    private void downloadResource(String execLocalPath,
                                  Map<String, String> projectRes,
                                  Logger logger) throws Exception {
        if (MapUtils.isEmpty(projectRes)) {
            return;
        }

        Set<Map.Entry<String, String>> resEntries = projectRes.entrySet();

        for (Map.Entry<String, String> resource : resEntries) {
            String fullName = resource.getKey();
            String tenantCode = resource.getValue();
            File resFile = new File(execLocalPath, fullName);
            if (!resFile.exists()) {
                try {
                    // query the tenant code of the resource according to the name of the resource
                    String resHdfsPath = HadoopUtils.getHdfsResourceFileName(tenantCode, fullName);

                    logger.info("get resource file from hdfs :{}", resHdfsPath);
                    HadoopUtils.getInstance().copyHdfsToLocal(resHdfsPath, execLocalPath + File.separator + fullName, false, true);
                } catch (Exception e) {
                    logger.error(e.getMessage(), e);
                    throw new RuntimeException(e.getMessage());
                }
            } else {
                logger.info("file : {} exists ", resFile.getName());
            }
        }
    }
}<|MERGE_RESOLUTION|>--- conflicted
+++ resolved
@@ -15,13 +15,10 @@
  * limitations under the License.
  */
 
-<<<<<<< HEAD
 package org.apache.dolphinscheduler.server.worker.runner;
 
-=======
 import com.alibaba.fastjson.JSONObject;
 import org.apache.commons.collections.MapUtils;
->>>>>>> b310d400
 import org.apache.dolphinscheduler.common.enums.Event;
 import org.apache.dolphinscheduler.common.enums.ExecutionStatus;
 import org.apache.dolphinscheduler.common.model.TaskNode;
@@ -29,11 +26,7 @@
 import org.apache.dolphinscheduler.common.task.TaskTimeoutParameter;
 import org.apache.dolphinscheduler.common.utils.CommonUtils;
 import org.apache.dolphinscheduler.common.utils.HadoopUtils;
-<<<<<<< HEAD
-import org.apache.dolphinscheduler.common.utils.LoggerUtils;
 import org.apache.dolphinscheduler.common.utils.StringUtils;
-=======
->>>>>>> b310d400
 import org.apache.dolphinscheduler.remote.command.TaskExecuteResponseCommand;
 import org.apache.dolphinscheduler.server.entity.TaskExecutionContext;
 import org.apache.dolphinscheduler.server.worker.cache.ResponceCache;
@@ -44,8 +37,6 @@
 import org.apache.dolphinscheduler.server.worker.task.TaskManager;
 import org.apache.dolphinscheduler.service.bean.SpringApplicationContext;
 
-import org.apache.commons.collections.MapUtils;
-
 import java.io.File;
 import java.io.IOException;
 import java.util.Date;
@@ -55,13 +46,8 @@
 import java.util.Set;
 import java.util.stream.Collectors;
 
-<<<<<<< HEAD
 import org.slf4j.Logger;
 import org.slf4j.LoggerFactory;
-
-import com.alibaba.fastjson.JSONObject;
-=======
->>>>>>> b310d400
 
 /**
  * task scheduler thread
@@ -94,14 +80,6 @@
     private TaskExecutionContextCacheManager taskExecutionContextCacheManager;
 
     /**
-<<<<<<< HEAD
-     * constructor
-     *
-     * @param taskExecutionContext taskExecutionContext
-     * @param taskCallbackService taskCallbackService
-     */
-    public TaskExecuteThread(TaskExecutionContext taskExecutionContext, TaskCallbackService taskCallbackService) {
-=======
      * task logger
      */
     private Logger taskLogger;
@@ -114,7 +92,6 @@
     public TaskExecuteThread(TaskExecutionContext taskExecutionContext
             , TaskCallbackService taskCallbackService
             , Logger taskLogger) {
->>>>>>> b310d400
         this.taskExecutionContext = taskExecutionContext;
         this.taskCallbackService = taskCallbackService;
         this.taskExecutionContextCacheManager = SpringApplicationContext.getBean(TaskExecutionContextCacheManagerImpl.class);
