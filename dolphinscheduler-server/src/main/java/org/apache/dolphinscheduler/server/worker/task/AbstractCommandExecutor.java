/*
 * Licensed to the Apache Software Foundation (ASF) under one or more
 * contributor license agreements.  See the NOTICE file distributed with
 * this work for additional information regarding copyright ownership.
 * The ASF licenses this file to You under the Apache License, Version 2.0
 * (the "License"); you may not use this file except in compliance with
 * the License.  You may obtain a copy of the License at
 *
 *    http://www.apache.org/licenses/LICENSE-2.0
 *
 * Unless required by applicable law or agreed to in writing, software
 * distributed under the License is distributed on an "AS IS" BASIS,
 * WITHOUT WARRANTIES OR CONDITIONS OF ANY KIND, either express or implied.
 * See the License for the specific language governing permissions and
 * limitations under the License.
 */
package org.apache.dolphinscheduler.server.worker.task;

<<<<<<< HEAD
import static org.apache.dolphinscheduler.common.Constants.EXIT_CODE_FAILURE;
import static org.apache.dolphinscheduler.common.Constants.EXIT_CODE_SUCCESS;

=======
import com.sun.jna.platform.win32.Kernel32;
import com.sun.jna.platform.win32.WinNT;
>>>>>>> be07cb62
import org.apache.dolphinscheduler.common.Constants;
import org.apache.dolphinscheduler.common.enums.ExecutionStatus;
import org.apache.dolphinscheduler.common.thread.Stopper;
import org.apache.dolphinscheduler.common.thread.ThreadUtils;
import org.apache.dolphinscheduler.common.utils.DateUtils;
import org.apache.dolphinscheduler.common.utils.HadoopUtils;
import org.apache.dolphinscheduler.common.utils.LoggerUtils;
import org.apache.dolphinscheduler.common.utils.OSUtils;
import org.apache.dolphinscheduler.common.utils.StringUtils;
<<<<<<< HEAD
import org.apache.dolphinscheduler.common.utils.process.ProcessBuilderForWin32;
=======
>>>>>>> be07cb62
import org.apache.dolphinscheduler.server.entity.TaskExecutionContext;
import org.apache.dolphinscheduler.server.utils.ProcessUtils;
import org.apache.dolphinscheduler.server.worker.cache.TaskExecutionContextCacheManager;
import org.apache.dolphinscheduler.server.worker.cache.impl.TaskExecutionContextCacheManagerImpl;
import org.apache.dolphinscheduler.service.bean.SpringApplicationContext;
<<<<<<< HEAD

import java.io.BufferedReader;
import java.io.File;
import java.io.FileInputStream;
import java.io.IOException;
import java.io.InputStreamReader;
=======
import org.slf4j.Logger;

import java.io.*;
>>>>>>> be07cb62
import java.lang.reflect.Field;
import java.nio.charset.StandardCharsets;
import java.util.ArrayList;
import java.util.Collections;
import java.util.LinkedList;
import java.util.List;
import java.util.concurrent.ExecutorService;
import java.util.concurrent.TimeUnit;
import java.util.function.Consumer;
import java.util.regex.Matcher;
import java.util.regex.Pattern;

<<<<<<< HEAD
import org.slf4j.Logger;

import com.sun.jna.platform.win32.Kernel32;
import com.sun.jna.platform.win32.WinNT;
=======
import static org.apache.dolphinscheduler.common.Constants.EXIT_CODE_FAILURE;
import static org.apache.dolphinscheduler.common.Constants.EXIT_CODE_SUCCESS;
>>>>>>> be07cb62

/**
 * abstract command executor
 */
public abstract class AbstractCommandExecutor {
    /**
     * rules for extracting application ID
     */
    protected static final Pattern APPLICATION_REGEX = Pattern.compile(Constants.APPLICATION_REGEX);

    protected StringBuilder varPool = new StringBuilder();
    /**
     *  process
     */
    private Process process;

    /**
     *  log handler
     */
    protected Consumer<List<String>> logHandler;

    /**
     *  logger
     */
    protected Logger logger;

    /**
     *  log list
     */
    protected final List<String> logBuffer;

    /**
     * taskExecutionContext
     */
    protected TaskExecutionContext taskExecutionContext;

    /**
     * taskExecutionContextCacheManager
     */
    private TaskExecutionContextCacheManager taskExecutionContextCacheManager;

    public AbstractCommandExecutor(Consumer<List<String>> logHandler,
                                   TaskExecutionContext taskExecutionContext ,
                                   Logger logger){
        this.logHandler = logHandler;
        this.taskExecutionContext = taskExecutionContext;
        this.logger = logger;
        this.logBuffer = Collections.synchronizedList(new ArrayList<>());
        this.taskExecutionContextCacheManager = SpringApplicationContext.getBean(TaskExecutionContextCacheManagerImpl.class);
    }

    /**
     * build process
     *
     * @param commandFile command file
     * @throws IOException IO Exception
     */
    private void buildProcess(String commandFile) throws IOException {
        // setting up user to run commands
        List<String> command = new LinkedList<>();

        if (OSUtils.isWindows()) {
<<<<<<< HEAD
            //init process builder
            ProcessBuilderForWin32 processBuilder = new ProcessBuilderForWin32();
            // setting up a working directory
            processBuilder.directory(new File(taskExecutionContext.getExecutePath()));
            // setting up a username and password
            processBuilder.user(taskExecutionContext.getTenantCode(), StringUtils.EMPTY);
            // merge error information to standard output stream
            processBuilder.redirectErrorStream(true);

            // setting up user to run commands
            command.add(commandInterpreter());
            command.add("/c");
            command.addAll(commandOptions());
            command.add(commandFile);

            // setting commands
            processBuilder.command(command);
            process = processBuilder.start();
=======
            throw new RuntimeException("not support windows !");
            //init process builder
//            ProcessBuilderForWin32 processBuilder = new ProcessBuilderForWin32();
//            // setting up a working directory
//            processBuilder.directory(new File(taskExecutionContext.getExecutePath()));
//            // setting up a username and password
//            processBuilder.user(taskExecutionContext.getTenantCode(), StringUtils.EMPTY);
//            // merge error information to standard output stream
//            processBuilder.redirectErrorStream(true);
//
//            // setting up user to run commands
//            command.add(commandInterpreter());
//            command.add("/c");
//            command.addAll(commandOptions());
//            command.add(commandFile);
//
//            // setting commands
//            processBuilder.command(command);
//            process = processBuilder.start();
>>>>>>> be07cb62
        } else {
            //init process builder
            ProcessBuilder processBuilder = new ProcessBuilder();
            // setting up a working directory
            processBuilder.directory(new File(taskExecutionContext.getExecutePath()));
            // merge error information to standard output stream
            processBuilder.redirectErrorStream(true);

            // setting up user to run commands
            command.add("sudo");
            command.add("-u");
            command.add(taskExecutionContext.getTenantCode());
            command.add(commandInterpreter());
            command.addAll(commandOptions());
            command.add(commandFile);

            // setting commands
            processBuilder.command(command);
            process = processBuilder.start();
        }

        // print command
        printCommand(command);
    }

    /**
     * task specific execution logic
     *
     * @param execCommand execCommand
     * @return CommandExecuteResult
     * @throws Exception if error throws Exception
     */
    public CommandExecuteResult run(String execCommand) throws Exception{

        CommandExecuteResult result = new CommandExecuteResult();


        if (StringUtils.isEmpty(execCommand)) {
            return result;
        }

        String commandFilePath = buildCommandFilePath();

        // create command file if not exists
        createCommandFileIfNotExists(execCommand, commandFilePath);

        //build process
        buildProcess(commandFilePath);

        // parse process output
        parseProcessOutput(process);


        Integer processId = getProcessId(process);

        result.setProcessId(processId);

        // cache processId
        taskExecutionContext.setProcessId(processId);
        taskExecutionContextCacheManager.cacheTaskExecutionContext(taskExecutionContext);

        // print process id
        logger.info("process start, process id is: {}", processId);

        // if timeout occurs, exit directly
        long remainTime = getRemaintime();

        // waiting for the run to finish
        boolean status = process.waitFor(remainTime, TimeUnit.SECONDS);


        logger.info("process has exited, execute path:{}, processId:{} ,exitStatusCode:{}",
                taskExecutionContext.getExecutePath(),
                processId
                , result.getExitStatusCode());

        // if SHELL task exit
        if (status) {
            // set appIds
            List<String> appIds = getAppIds(taskExecutionContext.getLogPath());
            result.setAppIds(String.join(Constants.COMMA, appIds));

            // SHELL task state
            result.setExitStatusCode(process.exitValue());

            // if yarn task , yarn state is final state
            if (process.exitValue() == 0){
                result.setExitStatusCode(isSuccessOfYarnState(appIds) ? EXIT_CODE_SUCCESS : EXIT_CODE_FAILURE);
            }
        } else {
            logger.error("process has failure , exitStatusCode : {} , ready to kill ...", result.getExitStatusCode());
            ProcessUtils.kill(taskExecutionContext);
            result.setExitStatusCode(EXIT_CODE_FAILURE);
        }


        return result;
    }

<<<<<<< HEAD
    public String getVarPool() {
        return varPool.toString();
    }
    
=======

>>>>>>> be07cb62
    /**
     * cancel application
     * @throws Exception exception
     */
    public void cancelApplication() throws Exception {
        if (process == null) {
            return;
        }

        // clear log
        clear();

        int processId = getProcessId(process);

        logger.info("cancel process: {}", processId);

        // kill , waiting for completion
        boolean killed = softKill(processId);

        if (!killed) {
            // hard kill
            hardKill(processId);

            // destory
            process.destroy();

            process = null;
        }
    }

    /**
     * soft kill
     * @param processId process id
     * @return process is alive
     * @throws InterruptedException interrupted exception
     */
    private boolean softKill(int processId) {

        if (processId != 0 && process.isAlive()) {
            try {
                // sudo -u user command to run command
                String cmd = String.format("sudo kill %d", processId);

                logger.info("soft kill task:{}, process id:{}, cmd:{}", taskExecutionContext.getTaskAppId(), processId, cmd);

                Runtime.getRuntime().exec(cmd);
            } catch (IOException e) {
                logger.info("kill attempt failed", e);
            }
        }

        return process.isAlive();
    }

    /**
     * hard kill
     * @param processId process id
     */
    private void hardKill(int processId) {
        if (processId != 0 && process.isAlive()) {
            try {
                String cmd = String.format("sudo kill -9 %d", processId);

                logger.info("hard kill task:{}, process id:{}, cmd:{}", taskExecutionContext.getTaskAppId(), processId, cmd);

                Runtime.getRuntime().exec(cmd);
            } catch (IOException e) {
                logger.error("kill attempt failed ", e);
            }
        }
    }

    /**
     * print command
     * @param commands process builder
     */
    private void printCommand(List<String> commands) {
<<<<<<< HEAD
        String cmdStr = ProcessUtils.buildCommandStr(commands);
        logger.info("task run command:\n{}", cmdStr);
=======
        String cmdStr;

        try {
            cmdStr = ProcessUtils.buildCommandStr(commands);
            logger.info("task run command:\n{}", cmdStr);
        } catch (IOException e) {
            logger.error(e.getMessage(), e);
        }
>>>>>>> be07cb62
    }

    /**
     * clear
     */
    private void clear() {

        List<String> markerList = new ArrayList<>();
        markerList.add(ch.qos.logback.classic.ClassicConstants.FINALIZE_SESSION_MARKER.toString());

        if (!logBuffer.isEmpty()) {
            // log handle
            logHandler.accept(logBuffer);
            logBuffer.clear();
        }
        logHandler.accept(markerList);
    }

    /**
     * get the standard output of the process
     * @param process process
     */
    private void parseProcessOutput(Process process) {
        String threadLoggerInfoName = String.format(LoggerUtils.TASK_LOGGER_THREAD_NAME + "-%s", taskExecutionContext.getTaskAppId());
        ExecutorService parseProcessOutputExecutorService = ThreadUtils.newDaemonSingleThreadExecutor(threadLoggerInfoName);
        parseProcessOutputExecutorService.submit(new Runnable(){
            @Override
            public void run() {
                BufferedReader inReader = null;

                try {
                    inReader = new BufferedReader(new InputStreamReader(process.getInputStream()));
                    String line;

                    long lastFlushTime = System.currentTimeMillis();

                    while ((line = inReader.readLine()) != null) {
                        if (line.startsWith("${setValue(")) {
                            varPool.append(line.substring("${setValue(".length(), line.length() - 2));
                            varPool.append("$VarPool$");
                        } else {
                            logBuffer.add(line);
                            lastFlushTime = flush(lastFlushTime);
                        }
                    }
                } catch (Exception e) {
                    logger.error(e.getMessage(),e);
                } finally {
                    clear();
                    close(inReader);
                }
            }
        });
        parseProcessOutputExecutorService.shutdown();
    }

    /**
     * check yarn state
     *
     * @param appIds application id list
     * @return is success of yarn task state
     */
    public boolean isSuccessOfYarnState(List<String> appIds) {
        boolean result = true;
        try {
            for (String appId : appIds) {
                while(Stopper.isRunning()){
                    ExecutionStatus applicationStatus = HadoopUtils.getInstance().getApplicationStatus(appId);
                    logger.info("appId:{}, final state:{}",appId,applicationStatus.name());
                    if (applicationStatus.equals(ExecutionStatus.FAILURE) ||
                            applicationStatus.equals(ExecutionStatus.KILL)) {
                        return false;
                    }

                    if (applicationStatus.equals(ExecutionStatus.SUCCESS)){
                        break;
                    }
                    Thread.sleep(Constants.SLEEP_TIME_MILLIS);
                }
            }
        } catch (Exception e) {
            logger.error(String.format("yarn applications: %s  status failed ", appIds.toString()),e);
            result = false;
        }
        return result;

    }

    public int getProcessId() {
        return getProcessId(process);
    }

    /**
     * get app links
     *
     * @param logPath log path
     * @return app id list
     */
    private List<String> getAppIds(String logPath) {
        List<String> logs = convertFile2List(logPath);

        List<String> appIds = new ArrayList<>();
        /**
         * analysis log?get submited yarn application id
         */
        for (String log : logs) {
            String appId = findAppId(log);
            if (StringUtils.isNotEmpty(appId) && !appIds.contains(appId)) {
                logger.info("find app id: {}", appId);
                appIds.add(appId);
            }
        }
        return appIds;
    }

    /**
     * convert file to list
     * @param filename file name
     * @return line list
     */
    private List<String> convertFile2List(String filename) {
        List lineList = new ArrayList<String>(100);
        File file=new File(filename);

        if (!file.exists()){
            return lineList;
        }

        BufferedReader br = null;
        try {
            br = new BufferedReader(new InputStreamReader(new FileInputStream(filename), StandardCharsets.UTF_8));
            String line = null;
            while ((line = br.readLine()) != null) {
                lineList.add(line);
            }
        } catch (Exception e) {
            logger.error(String.format("read file: %s failed : ",filename),e);
        } finally {
            if(br != null){
                try {
                    br.close();
                } catch (IOException e) {
                    logger.error(e.getMessage(),e);
                }
            }

        }
        return lineList;
    }

    /**
     * find app id
     * @param line line
     * @return appid
     */
    private String findAppId(String line) {
        Matcher matcher = APPLICATION_REGEX.matcher(line);
        if (matcher.find()) {
            return matcher.group();
        }
        return null;
    }


    /**
     * get remain time?s?
     *
     * @return remain time
     */
    private long getRemaintime() {
<<<<<<< HEAD
        long remainTime = DateUtils.getRemainTime(taskExecutionContext.getStartTime(), taskExecutionContext.getTaskTimeout());
=======
        long usedTime = (System.currentTimeMillis() - taskExecutionContext.getStartTime().getTime()) / 1000;
        long remainTime = taskExecutionContext.getTaskTimeout() - usedTime;
>>>>>>> be07cb62

        if (remainTime < 0) {
            throw new RuntimeException("task execution time out");
        }

        return remainTime;
    }

    /**
     * get process id
     *
     * @param process process
     * @return process id
     */
    private int getProcessId(Process process) {
        int processId = 0;

        try {
            Field f = process.getClass().getDeclaredField(Constants.PID);
            f.setAccessible(true);

            if (OSUtils.isWindows()) {
                WinNT.HANDLE handle = (WinNT.HANDLE) f.get(process);
                processId = Kernel32.INSTANCE.GetProcessId(handle);
            } else {
                processId = f.getInt(process);
            }
        } catch (Throwable e) {
            logger.error(e.getMessage(), e);
        }

        return processId;
    }

    /**
     * when log buffer siz or flush time reach condition , then flush
     *
     * @param lastFlushTime  last flush time
     * @return last flush time
     */
    private long flush(long lastFlushTime) {
        long now = System.currentTimeMillis();

        /**
         * when log buffer siz or flush time reach condition , then flush
         */
        if (logBuffer.size() >= Constants.DEFAULT_LOG_ROWS_NUM || now - lastFlushTime > Constants.DEFAULT_LOG_FLUSH_INTERVAL) {
            lastFlushTime = now;
            /** log handle */
            logHandler.accept(logBuffer);

            logBuffer.clear();
        }
        return lastFlushTime;
    }

    /**
     * close buffer reader
     *
     * @param inReader in reader
     */
    private void close(BufferedReader inReader) {
        if (inReader != null) {
            try {
                inReader.close();
            } catch (IOException e) {
                logger.error(e.getMessage(), e);
            }
        }
    }

    protected List<String> commandOptions() {
        return Collections.emptyList();
    }
    protected abstract String buildCommandFilePath();
    protected abstract String commandInterpreter();
    protected abstract void createCommandFileIfNotExists(String execCommand, String commandFile) throws IOException;
}<|MERGE_RESOLUTION|>--- conflicted
+++ resolved
@@ -16,65 +16,34 @@
  */
 package org.apache.dolphinscheduler.server.worker.task;
 
-<<<<<<< HEAD
-import static org.apache.dolphinscheduler.common.Constants.EXIT_CODE_FAILURE;
-import static org.apache.dolphinscheduler.common.Constants.EXIT_CODE_SUCCESS;
-
-=======
-import com.sun.jna.platform.win32.Kernel32;
-import com.sun.jna.platform.win32.WinNT;
->>>>>>> be07cb62
 import org.apache.dolphinscheduler.common.Constants;
 import org.apache.dolphinscheduler.common.enums.ExecutionStatus;
 import org.apache.dolphinscheduler.common.thread.Stopper;
 import org.apache.dolphinscheduler.common.thread.ThreadUtils;
-import org.apache.dolphinscheduler.common.utils.DateUtils;
 import org.apache.dolphinscheduler.common.utils.HadoopUtils;
+import org.apache.dolphinscheduler.common.utils.StringUtils;
+import org.apache.dolphinscheduler.dao.entity.TaskInstance;
 import org.apache.dolphinscheduler.common.utils.LoggerUtils;
-import org.apache.dolphinscheduler.common.utils.OSUtils;
-import org.apache.dolphinscheduler.common.utils.StringUtils;
-<<<<<<< HEAD
-import org.apache.dolphinscheduler.common.utils.process.ProcessBuilderForWin32;
-=======
->>>>>>> be07cb62
 import org.apache.dolphinscheduler.server.entity.TaskExecutionContext;
 import org.apache.dolphinscheduler.server.utils.ProcessUtils;
 import org.apache.dolphinscheduler.server.worker.cache.TaskExecutionContextCacheManager;
 import org.apache.dolphinscheduler.server.worker.cache.impl.TaskExecutionContextCacheManagerImpl;
 import org.apache.dolphinscheduler.service.bean.SpringApplicationContext;
-<<<<<<< HEAD
-
-import java.io.BufferedReader;
-import java.io.File;
-import java.io.FileInputStream;
-import java.io.IOException;
-import java.io.InputStreamReader;
-=======
+import org.apache.dolphinscheduler.service.process.ProcessService;
 import org.slf4j.Logger;
 
 import java.io.*;
->>>>>>> be07cb62
 import java.lang.reflect.Field;
 import java.nio.charset.StandardCharsets;
-import java.util.ArrayList;
-import java.util.Collections;
-import java.util.LinkedList;
-import java.util.List;
+import java.util.*;
 import java.util.concurrent.ExecutorService;
 import java.util.concurrent.TimeUnit;
 import java.util.function.Consumer;
 import java.util.regex.Matcher;
 import java.util.regex.Pattern;
 
-<<<<<<< HEAD
-import org.slf4j.Logger;
-
-import com.sun.jna.platform.win32.Kernel32;
-import com.sun.jna.platform.win32.WinNT;
-=======
 import static org.apache.dolphinscheduler.common.Constants.EXIT_CODE_FAILURE;
 import static org.apache.dolphinscheduler.common.Constants.EXIT_CODE_SUCCESS;
->>>>>>> be07cb62
 
 /**
  * abstract command executor
@@ -136,67 +105,24 @@
         // setting up user to run commands
         List<String> command = new LinkedList<>();
 
-        if (OSUtils.isWindows()) {
-<<<<<<< HEAD
-            //init process builder
-            ProcessBuilderForWin32 processBuilder = new ProcessBuilderForWin32();
-            // setting up a working directory
-            processBuilder.directory(new File(taskExecutionContext.getExecutePath()));
-            // setting up a username and password
-            processBuilder.user(taskExecutionContext.getTenantCode(), StringUtils.EMPTY);
-            // merge error information to standard output stream
-            processBuilder.redirectErrorStream(true);
-
-            // setting up user to run commands
-            command.add(commandInterpreter());
-            command.add("/c");
-            command.addAll(commandOptions());
-            command.add(commandFile);
-
-            // setting commands
-            processBuilder.command(command);
-            process = processBuilder.start();
-=======
-            throw new RuntimeException("not support windows !");
-            //init process builder
-//            ProcessBuilderForWin32 processBuilder = new ProcessBuilderForWin32();
-//            // setting up a working directory
-//            processBuilder.directory(new File(taskExecutionContext.getExecutePath()));
-//            // setting up a username and password
-//            processBuilder.user(taskExecutionContext.getTenantCode(), StringUtils.EMPTY);
-//            // merge error information to standard output stream
-//            processBuilder.redirectErrorStream(true);
-//
-//            // setting up user to run commands
-//            command.add(commandInterpreter());
-//            command.add("/c");
-//            command.addAll(commandOptions());
-//            command.add(commandFile);
-//
-//            // setting commands
-//            processBuilder.command(command);
-//            process = processBuilder.start();
->>>>>>> be07cb62
-        } else {
-            //init process builder
-            ProcessBuilder processBuilder = new ProcessBuilder();
-            // setting up a working directory
-            processBuilder.directory(new File(taskExecutionContext.getExecutePath()));
-            // merge error information to standard output stream
-            processBuilder.redirectErrorStream(true);
-
-            // setting up user to run commands
-            command.add("sudo");
-            command.add("-u");
-            command.add(taskExecutionContext.getTenantCode());
-            command.add(commandInterpreter());
-            command.addAll(commandOptions());
-            command.add(commandFile);
-
-            // setting commands
-            processBuilder.command(command);
-            process = processBuilder.start();
-        }
+        //init process builder
+        ProcessBuilder processBuilder = new ProcessBuilder();
+        // setting up a working directory
+        processBuilder.directory(new File(taskExecutionContext.getExecutePath()));
+        // merge error information to standard output stream
+        processBuilder.redirectErrorStream(true);
+
+        // setting up user to run commands
+        command.add("sudo");
+        command.add("-u");
+        command.add(taskExecutionContext.getTenantCode());
+        command.add(commandInterpreter());
+        command.addAll(commandOptions());
+        command.add(commandFile);
+
+        // setting commands
+        processBuilder.command(command);
+        process = processBuilder.start();
 
         // print command
         printCommand(command);
@@ -276,14 +202,7 @@
         return result;
     }
 
-<<<<<<< HEAD
-    public String getVarPool() {
-        return varPool.toString();
-    }
-    
-=======
-
->>>>>>> be07cb62
+
     /**
      * cancel application
      * @throws Exception exception
@@ -361,19 +280,14 @@
      * @param commands process builder
      */
     private void printCommand(List<String> commands) {
-<<<<<<< HEAD
-        String cmdStr = ProcessUtils.buildCommandStr(commands);
-        logger.info("task run command:\n{}", cmdStr);
-=======
         String cmdStr;
 
         try {
             cmdStr = ProcessUtils.buildCommandStr(commands);
             logger.info("task run command:\n{}", cmdStr);
-        } catch (IOException e) {
+        } catch (Exception e) {
             logger.error(e.getMessage(), e);
         }
->>>>>>> be07cb62
     }
 
     /**
@@ -539,17 +453,13 @@
 
 
     /**
-     * get remain time?s?
+     * get remain time（s）
      *
      * @return remain time
      */
     private long getRemaintime() {
-<<<<<<< HEAD
-        long remainTime = DateUtils.getRemainTime(taskExecutionContext.getStartTime(), taskExecutionContext.getTaskTimeout());
-=======
         long usedTime = (System.currentTimeMillis() - taskExecutionContext.getStartTime().getTime()) / 1000;
         long remainTime = taskExecutionContext.getTaskTimeout() - usedTime;
->>>>>>> be07cb62
 
         if (remainTime < 0) {
             throw new RuntimeException("task execution time out");
@@ -571,12 +481,7 @@
             Field f = process.getClass().getDeclaredField(Constants.PID);
             f.setAccessible(true);
 
-            if (OSUtils.isWindows()) {
-                WinNT.HANDLE handle = (WinNT.HANDLE) f.get(process);
-                processId = Kernel32.INSTANCE.GetProcessId(handle);
-            } else {
-                processId = f.getInt(process);
-            }
+            processId = f.getInt(process);
         } catch (Throwable e) {
             logger.error(e.getMessage(), e);
         }
