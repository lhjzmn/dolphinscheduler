--- conflicted
+++ resolved
@@ -131,11 +131,7 @@
                                                    FailureStrategy failureStrategy, String startNodeList,
                                                    TaskDependType taskDependType, WarningType warningType, int warningGroupId,
                                                    RunMode runMode,
-<<<<<<< HEAD
-                                                   Priority processInstancePriority, String workerGroup, Long environmentCode, Integer timeout,
-=======
                                                    Priority processInstancePriority, String workerGroup, Long environmentCode,Integer timeout,
->>>>>>> 1f838e61
                                                    Map<String, String> startParams, Integer expectedParallelismNumber) {
         Project project = projectMapper.queryByCode(projectCode);
         //check user access for project
