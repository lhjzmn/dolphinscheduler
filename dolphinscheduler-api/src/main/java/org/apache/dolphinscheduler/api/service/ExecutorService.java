/*
 * Licensed to the Apache Software Foundation (ASF) under one or more
 * contributor license agreements.  See the NOTICE file distributed with
 * this work for additional information regarding copyright ownership.
 * The ASF licenses this file to You under the Apache License, Version 2.0
 * (the "License"); you may not use this file except in compliance with
 * the License.  You may obtain a copy of the License at
 *
 *    http://www.apache.org/licenses/LICENSE-2.0
 *
 * Unless required by applicable law or agreed to in writing, software
 * distributed under the License is distributed on an "AS IS" BASIS,
 * WITHOUT WARRANTIES OR CONDITIONS OF ANY KIND, either express or implied.
 * See the License for the specific language governing permissions and
 * limitations under the License.
 */
package org.apache.dolphinscheduler.api.service;


import org.apache.dolphinscheduler.api.enums.ExecuteType;
import org.apache.dolphinscheduler.api.enums.Status;
import org.apache.dolphinscheduler.common.Constants;
import org.apache.dolphinscheduler.common.enums.*;
import org.apache.dolphinscheduler.common.utils.CollectionUtils;
import org.apache.dolphinscheduler.common.utils.DateUtils;
import org.apache.dolphinscheduler.common.utils.JSONUtils;
import org.apache.dolphinscheduler.common.utils.StringUtils;
import org.apache.dolphinscheduler.dao.entity.*;
import org.apache.dolphinscheduler.dao.mapper.ProcessDefinitionMapper;
import org.apache.dolphinscheduler.dao.mapper.ProcessInstanceMapper;
import org.apache.dolphinscheduler.dao.mapper.ProjectMapper;
import org.apache.dolphinscheduler.service.process.ProcessService;
import org.apache.dolphinscheduler.service.quartz.cron.CronUtils;
import org.slf4j.Logger;
import org.slf4j.LoggerFactory;
import org.springframework.beans.factory.annotation.Autowired;
import org.springframework.stereotype.Service;

import java.text.ParseException;
import java.util.*;

import static org.apache.dolphinscheduler.common.Constants.*;

/**
 * executor service
 */
@Service
public class ExecutorService extends BaseService{

    private static final Logger logger = LoggerFactory.getLogger(ExecutorService.class);

    @Autowired
    private ProjectMapper projectMapper;

    @Autowired
    private ProjectService projectService;

    @Autowired
    private ProcessDefinitionMapper processDefinitionMapper;

    @Autowired
    private ProcessDefinitionService processDefinitionService;


    @Autowired
    private ProcessInstanceMapper processInstanceMapper;


    @Autowired
    private ProcessService processService;

    /**
     * execute process instance
     *
     * @param loginUser             login user
     * @param projectName           project name
     * @param processDefinitionId   process Definition Id
     * @param cronTime              cron time
     * @param commandType           command type
     * @param failureStrategy       failuer strategy
     * @param startNodeList         start nodelist
     * @param taskDependType        node dependency type
     * @param warningType           warning type
     * @param warningGroupId         notify group id
     * @param receivers             receivers
     * @param receiversCc           receivers cc
     * @param processInstancePriority process instance priority
     * @param workerGroup worker group name
     * @param runMode run mode
     * @param timeout               timeout
     * @return execute process instance code
     * @throws ParseException Parse Exception
     */
    public Map<String, Object> execProcessInstance(User loginUser, String projectName,
                                                   int processDefinitionId, String cronTime, CommandType commandType,
                                                   FailureStrategy failureStrategy, String startNodeList,
                                                   TaskDependType taskDependType, WarningType warningType, int warningGroupId,
                                                   String receivers, String receiversCc, RunMode runMode,
                                                   Priority processInstancePriority, String workerGroup, Integer timeout) throws ParseException {
        Map<String, Object> result = new HashMap<>(5);
        // timeout is invalid
        if (timeout <= 0 || timeout > MAX_TASK_TIMEOUT) {
            putMsg(result,Status.TASK_TIMEOUT_PARAMS_ERROR);
            return result;
        }
        Project project = projectMapper.queryByName(projectName);
        Map<String, Object> checkResultAndAuth = checkResultAndAuth(loginUser, projectName, project);
        if (checkResultAndAuth != null){
            return checkResultAndAuth;
        }

        // check process define release state
        ProcessDefinition processDefinition = processDefinitionMapper.selectById(processDefinitionId);
        result = checkProcessDefinitionValid(processDefinition, processDefinitionId);
        if(result.get(Constants.STATUS) != Status.SUCCESS){
            return result;
        }

        if (!checkTenantSuitable(processDefinition)){
            logger.error("there is not any valid tenant for the process definition: id:{},name:{}, ",
                    processDefinition.getId(), processDefinition.getName());
            putMsg(result, Status.TENANT_NOT_SUITABLE);
            return result;
        }

        /**
         * create command
         */
        int create = this.createCommand(commandType, processDefinitionId,
                taskDependType, failureStrategy, startNodeList, cronTime, warningType, loginUser.getId(),
                warningGroupId, runMode,processInstancePriority, workerGroup);
        if(create > 0 ){
            /**
             * according to the process definition ID updateProcessInstance and CC recipient
             */
            processDefinition.setReceivers(receivers);
            processDefinition.setReceiversCc(receiversCc);
            processDefinitionMapper.updateById(processDefinition);
            putMsg(result, Status.SUCCESS);
        } else {
            putMsg(result, Status.START_PROCESS_INSTANCE_ERROR);
        }
        return result;
    }



    /**
     * check whether the process definition can be executed
     *
     * @param processDefinition process definition
     * @param processDefineId process definition id
     * @return check result code
     */
    public Map<String, Object> checkProcessDefinitionValid(ProcessDefinition processDefinition, int processDefineId){
        Map<String, Object> result = new HashMap<>(5);
        if (processDefinition == null) {
            // check process definition exists
            putMsg(result, Status.PROCESS_DEFINE_NOT_EXIST,processDefineId);
        } else if (processDefinition.getReleaseState() != ReleaseState.ONLINE) {
            // check process definition online
            putMsg(result, Status.PROCESS_DEFINE_NOT_RELEASE,processDefineId);
        }else{
            result.put(Constants.STATUS, Status.SUCCESS);
        }
        return result;
    }



    /**
     * do action to process instance：pause, stop, repeat, recover from pause, recover from stop
     *
     * @param loginUser login user
     * @param projectName project name
     * @param processInstanceId process instance id
     * @param executeType execute type
     * @return execute result code
     */
    public Map<String, Object> execute(User loginUser, String projectName, Integer processInstanceId, ExecuteType executeType) {
        Map<String, Object> result = new HashMap<>(5);
        Project project = projectMapper.queryByName(projectName);

        Map<String, Object> checkResult = checkResultAndAuth(loginUser, projectName, project);
        if (checkResult != null) {
            return checkResult;
        }

        ProcessInstance processInstance = processService.findProcessInstanceDetailById(processInstanceId);
        if (processInstance == null) {
            putMsg(result, Status.PROCESS_INSTANCE_NOT_EXIST, processInstanceId);
            return result;
        }

        ProcessDefinition processDefinition = processService.findProcessDefineById(processInstance.getProcessDefinitionId());
        if(executeType != ExecuteType.STOP && executeType != ExecuteType.PAUSE){
            result = checkProcessDefinitionValid(processDefinition, processInstance.getProcessDefinitionId());
            if (result.get(Constants.STATUS) != Status.SUCCESS) {
                return result;
            }
        }

        checkResult = checkExecuteType(processInstance, executeType);
        Status status = (Status) checkResult.get(Constants.STATUS);
        if (status != Status.SUCCESS) {
            return checkResult;
        }
        if (!checkTenantSuitable(processDefinition)){
            logger.error("there is not any valid tenant for the process definition: id:{},name:{}, ",
                    processDefinition.getId(), processDefinition.getName());
            putMsg(result, Status.TENANT_NOT_SUITABLE);
        }

        switch (executeType) {
            case REPEAT_RUNNING:
                result = insertCommand(loginUser, processInstanceId, processDefinition.getId(), CommandType.REPEAT_RUNNING);
                break;
            case RECOVER_SUSPENDED_PROCESS:
                result = insertCommand(loginUser, processInstanceId, processDefinition.getId(), CommandType.RECOVER_SUSPENDED_PROCESS);
                break;
            case START_FAILURE_TASK_PROCESS:
                result = insertCommand(loginUser, processInstanceId, processDefinition.getId(), CommandType.START_FAILURE_TASK_PROCESS);
                break;
            case STOP:
                if (processInstance.getState() == ExecutionStatus.READY_STOP) {
                    putMsg(result, Status.PROCESS_INSTANCE_ALREADY_CHANGED, processInstance.getName(), processInstance.getState());
                } else {
                    processInstance.setCommandType(CommandType.STOP);
                    processInstance.addHistoryCmd(CommandType.STOP);
                    processService.updateProcessInstance(processInstance);
                    result = updateProcessInstanceState(processInstanceId, ExecutionStatus.READY_STOP);
                }
                break;
            case PAUSE:
                if (processInstance.getState() == ExecutionStatus.READY_PAUSE) {
                    putMsg(result, Status.PROCESS_INSTANCE_ALREADY_CHANGED, processInstance.getName(), processInstance.getState());
                } else {
                    processInstance.setCommandType(CommandType.PAUSE);
                    processInstance.addHistoryCmd(CommandType.PAUSE);
                    processService.updateProcessInstance(processInstance);
                    result = updateProcessInstanceState(processInstanceId, ExecutionStatus.READY_PAUSE);
                }
                break;
            default:
                logger.error("unknown execute type : {}", executeType);
                putMsg(result, Status.REQUEST_PARAMS_NOT_VALID_ERROR, "unknown execute type");

                break;
        }
        return result;
    }

    /**
     * check tenant suitable
     * @param processDefinition process definition
     * @return true if tenant suitable, otherwise return false
     */
    private boolean checkTenantSuitable(ProcessDefinition processDefinition) {
        // checkTenantExists();
        Tenant tenant = processService.getTenantForProcess(processDefinition.getTenantId(),
                processDefinition.getUserId());
        return tenant != null;
    }

    /**
     * Check the state of process instance and the type of operation match
     *
     * @param processInstance process instance
     * @param executeType execute type
     * @return check result code
     */
    private Map<String, Object> checkExecuteType(ProcessInstance processInstance, ExecuteType executeType) {

        Map<String, Object> result = new HashMap<>(5);
        ExecutionStatus executionStatus = processInstance.getState();
        boolean checkResult = false;
        switch (executeType) {
            case PAUSE:
            case STOP:
                if (executionStatus.typeIsRunning()) {
                    checkResult = true;
                }
                break;
            case REPEAT_RUNNING:
                if (executionStatus.typeIsFinished()) {
                    checkResult = true;
                }
                break;
            case START_FAILURE_TASK_PROCESS:
                if (executionStatus.typeIsFailure()) {
                    checkResult = true;
                }
                break;
            case RECOVER_SUSPENDED_PROCESS:
                if (executionStatus.typeIsPause()|| executionStatus.typeIsCancel()) {
                    checkResult = true;
                }
                break;
            default:
                break;
        }
        if (!checkResult) {
            putMsg(result,Status.PROCESS_INSTANCE_STATE_OPERATION_ERROR, processInstance.getName(), executionStatus.toString(), executeType.toString());
        } else {
            putMsg(result, Status.SUCCESS);
        }
        return result;
    }

    /**
     * update process instance state
     *
     * @param processInstanceId process instance id
     * @param executionStatus execute status
     * @return update result
     */
    private Map<String, Object> updateProcessInstanceState(Integer processInstanceId, ExecutionStatus executionStatus) {
        Map<String, Object> result = new HashMap<>(5);

        int update = processService.updateProcessInstanceState(processInstanceId, executionStatus);
        if (update > 0) {
            putMsg(result, Status.SUCCESS);
        } else {
            putMsg(result, Status.EXECUTE_PROCESS_INSTANCE_ERROR);
        }

        return result;
    }

    /**
     * insert command, used in the implementation of the page, re run, recovery (pause / failure) execution
     *
     * @param loginUser login user
     * @param instanceId instance id
     * @param processDefinitionId process definition id
     * @param commandType command type
     * @return insert result code
     */
    private Map<String, Object> insertCommand(User loginUser, Integer instanceId, Integer processDefinitionId, CommandType commandType) {
        Map<String, Object> result = new HashMap<>(5);
        Command command = new Command();
        command.setCommandType(commandType);
        command.setProcessDefinitionId(processDefinitionId);
        command.setCommandParam(String.format("{\"%s\":%d}",
                CMDPARAM_RECOVER_PROCESS_ID_STRING, instanceId));
        command.setExecutorId(loginUser.getId());

        if(!processService.verifyIsNeedCreateCommand(command)){
            putMsg(result, Status.PROCESS_INSTANCE_EXECUTING_COMMAND,processDefinitionId);
            return result;
        }

        int create = processService.createCommand(command);

        if (create > 0) {
            putMsg(result, Status.SUCCESS);
        } else {
            putMsg(result, Status.EXECUTE_PROCESS_INSTANCE_ERROR);
        }

        return result;
    }

    /**
     * check if sub processes are offline before starting process definition
     * @param processDefineId process definition id
     * @return check result code
     */
    public Map<String, Object> startCheckByProcessDefinedId(int processDefineId) {
        Map<String, Object> result = new HashMap<>();

        if (processDefineId == 0){
            logger.error("process definition id is null");
            putMsg(result,Status.REQUEST_PARAMS_NOT_VALID_ERROR,"process definition id");
        }
        List<Integer> ids = new ArrayList<>();
        processService.recurseFindSubProcessId(processDefineId, ids);
        Integer[] idArray = ids.toArray(new Integer[ids.size()]);
        if (!ids.isEmpty()){
            List<ProcessDefinition> processDefinitionList = processDefinitionMapper.queryDefinitionListByIdList(idArray);
            if (processDefinitionList != null){
                for (ProcessDefinition processDefinition : processDefinitionList){
                    /**
                     * if there is no online process, exit directly
                     */
                    if (processDefinition.getReleaseState() != ReleaseState.ONLINE){
                        putMsg(result,Status.PROCESS_DEFINE_NOT_RELEASE, processDefinition.getName());
                        logger.info("not release process definition id: {} , name : {}",
                                processDefinition.getId(), processDefinition.getName());
                        return result;
                    }
                }
            }
        }
        putMsg(result, Status.SUCCESS);
        return result;
    }

    /**
     * query recipients and copyers by process definition id or processInstanceId
     *
     * @param processDefineId process definition id
     * @param processInstanceId process instance id
     * @return receivers cc list
     */
    public Map<String, Object> getReceiverCc(Integer processDefineId,Integer processInstanceId) {
        Map<String, Object> result = new HashMap<>();
        logger.info("processInstanceId {}",processInstanceId);
        if(processDefineId == null && processInstanceId == null){
            throw new RuntimeException("You must set values for parameters processDefineId or processInstanceId");
        }
        if(processDefineId == null && processInstanceId != null) {
            ProcessInstance processInstance = processInstanceMapper.selectById(processInstanceId);
            if (processInstance == null) {
                throw new RuntimeException("processInstanceId is not exists");
            }
            processDefineId = processInstance.getProcessDefinitionId();
        }
        ProcessDefinition processDefinition = processDefinitionMapper.selectById(processDefineId);
        if (processDefinition == null){
            throw new RuntimeException(String.format("processDefineId %d is not exists",processDefineId));
        }

        String receivers = processDefinition.getReceivers();
        String receiversCc = processDefinition.getReceiversCc();
        Map<String,String> dataMap = new HashMap<>();
        dataMap.put(Constants.RECEIVERS,receivers);
        dataMap.put(Constants.RECEIVERS_CC,receiversCc);

        result.put(Constants.DATA_LIST, dataMap);
        putMsg(result, Status.SUCCESS);
        return result;
    }


    /**
     * create command
     *
     * @param commandType
     * @param processDefineId
     * @param nodeDep
     * @param failureStrategy
     * @param startNodeList
     * @param schedule
     * @param warningType
     * @param excutorId
     * @param warningGroupId
     * @param runMode
     * @return
     * @throws ParseException
     */

    /**
     * create commonad
     * @param commandType       command type
     * @param processDefineId   process define id
     * @param nodeDep           node dependency
     * @param failureStrategy   failure strategy
     * @param startNodeList     start node list
     * @param schedule          schedule
     * @param warningType       warning type
     * @param executorId        executor id
     * @param warningGroupId    warning group id
     * @param runMode           run mode
     * @param processInstancePriority   process instance priority
     * @param workerGroup     worker group
     * @return create command result
     * @throws ParseException parse exception
     */
    private int createCommand(CommandType commandType, int processDefineId,
                              TaskDependType nodeDep, FailureStrategy failureStrategy,
                              String startNodeList, String schedule, WarningType warningType,
<<<<<<< HEAD
                              int executorId, int warningGroupId,
                              RunMode runMode,Priority processInstancePriority, String workerGroup) throws ParseException {
=======
                              int excutorId, int warningGroupId,
                              RunMode runMode,Priority processInstancePriority, int workerGroupId){
>>>>>>> 2b0b93b9

        /**
         * instantiate command schedule instance
         */
        Command command = new Command();

        Map<String,String> cmdParam = new HashMap<>();
        if(commandType == null){
            command.setCommandType(CommandType.START_PROCESS);
        }else{
            command.setCommandType(commandType);
        }
        command.setProcessDefinitionId(processDefineId);
        if(nodeDep != null){
            command.setTaskDependType(nodeDep);
        }
        if(failureStrategy != null){
            command.setFailureStrategy(failureStrategy);
        }

        if(StringUtils.isNotEmpty(startNodeList)){
            cmdParam.put(CMDPARAM_START_NODE_NAMES, startNodeList);
        }
        if(warningType != null){
            command.setWarningType(warningType);
        }
        command.setCommandParam(JSONUtils.toJson(cmdParam));
        command.setExecutorId(executorId);
        command.setWarningGroupId(warningGroupId);
        command.setProcessInstancePriority(processInstancePriority);
        command.setWorkerGroup(workerGroup);

        Date start = null;
        Date end = null;
        if(StringUtils.isNotEmpty(schedule)){
            String[] interval = schedule.split(",");
            if(interval.length == 2){
                start = DateUtils.getScheduleDate(interval[0]);
                end = DateUtils.getScheduleDate(interval[1]);
            }
        }

        // determine whether to complement
        if(commandType == CommandType.COMPLEMENT_DATA){
            runMode = (runMode == null) ? RunMode.RUN_MODE_SERIAL : runMode;
            if(null != start && null != end && start.before(end)){
                if(runMode == RunMode.RUN_MODE_SERIAL){
                    cmdParam.put(CMDPARAM_COMPLEMENT_DATA_START_DATE, DateUtils.dateToString(start));
                    cmdParam.put(CMDPARAM_COMPLEMENT_DATA_END_DATE, DateUtils.dateToString(end));
                    command.setCommandParam(JSONUtils.toJson(cmdParam));
                    return processService.createCommand(command);
                }else if (runMode == RunMode.RUN_MODE_PARALLEL){
                    List<Schedule> schedules = processService.queryReleaseSchedulerListByProcessDefinitionId(processDefineId);
                    List<Date> listDate = new LinkedList<>();
                    if(!CollectionUtils.isEmpty(schedules)){
                        for (Schedule item : schedules) {
                            listDate.addAll(CronUtils.getSelfFireDateList(start, end, item.getCrontab()));
                        }
                    }
                    if(!CollectionUtils.isEmpty(listDate)){
                        // loop by schedule date
                        for (Date date : listDate) {
                            cmdParam.put(CMDPARAM_COMPLEMENT_DATA_START_DATE, DateUtils.dateToString(date));
                            cmdParam.put(CMDPARAM_COMPLEMENT_DATA_END_DATE, DateUtils.dateToString(date));
                            command.setCommandParam(JSONUtils.toJson(cmdParam));
                            processService.createCommand(command);
                        }
                        return listDate.size();
                    }else{
                        // loop by day
                        int runCunt = 0;
                        while(!start.after(end)) {
                            runCunt += 1;
                            cmdParam.put(CMDPARAM_COMPLEMENT_DATA_START_DATE, DateUtils.dateToString(start));
                            cmdParam.put(CMDPARAM_COMPLEMENT_DATA_END_DATE, DateUtils.dateToString(start));
                            command.setCommandParam(JSONUtils.toJson(cmdParam));
                            processService.createCommand(command);
                            start = DateUtils.getSomeDay(start, 1);
                        }
                        return runCunt;
                    }
                }
            }else{
                logger.error("there is not valid schedule date for the process definition: id:{},date:{}",
                        processDefineId, schedule);
            }
        }else{

            return processService.createCommand(command);
        }

        return 0;
    }

    /**
     * check result and auth
     *
     * @param loginUser
     * @param projectName
     * @param project
     * @return
     */
    private Map<String, Object> checkResultAndAuth(User loginUser, String projectName, Project project) {
        // check project auth
        Map<String, Object> checkResult = projectService.checkProjectAndAuth(loginUser, project, projectName);
        Status status = (Status) checkResult.get(Constants.STATUS);
        if (status != Status.SUCCESS) {
            return checkResult;
        }
        return null;
    }

}<|MERGE_RESOLUTION|>--- conflicted
+++ resolved
@@ -449,34 +449,11 @@
      * @return
      * @throws ParseException
      */
-
-    /**
-     * create commonad
-     * @param commandType       command type
-     * @param processDefineId   process define id
-     * @param nodeDep           node dependency
-     * @param failureStrategy   failure strategy
-     * @param startNodeList     start node list
-     * @param schedule          schedule
-     * @param warningType       warning type
-     * @param executorId        executor id
-     * @param warningGroupId    warning group id
-     * @param runMode           run mode
-     * @param processInstancePriority   process instance priority
-     * @param workerGroup     worker group
-     * @return create command result
-     * @throws ParseException parse exception
-     */
     private int createCommand(CommandType commandType, int processDefineId,
                               TaskDependType nodeDep, FailureStrategy failureStrategy,
                               String startNodeList, String schedule, WarningType warningType,
-<<<<<<< HEAD
                               int executorId, int warningGroupId,
                               RunMode runMode,Priority processInstancePriority, String workerGroup) throws ParseException {
-=======
-                              int excutorId, int warningGroupId,
-                              RunMode runMode,Priority processInstancePriority, int workerGroupId){
->>>>>>> 2b0b93b9
 
         /**
          * instantiate command schedule instance
@@ -564,7 +541,7 @@
                         processDefineId, schedule);
             }
         }else{
-
+            command.setCommandParam(JSONUtils.toJson(cmdParam));
             return processService.createCommand(command);
         }
 
