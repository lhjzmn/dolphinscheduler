--- conflicted
+++ resolved
@@ -61,11 +61,7 @@
                                             FailureStrategy failureStrategy, String startNodeList,
                                             TaskDependType taskDependType, WarningType warningType, int warningGroupId,
                                             RunMode runMode,
-<<<<<<< HEAD
-                                            Priority processInstancePriority, String workerGroup, Integer timeout,
-=======
                                             Priority processInstancePriority, String workerGroup, Long environmentCode, Integer timeout,
->>>>>>> d7af95f9
                                             Map<String, String> startParams, Integer expectedParallelismNumber);
 
     /**
