--- conflicted
+++ resolved
@@ -203,13 +203,13 @@
 
     HDFS_NOT_STARTUP(60001,"hdfs not startup"),
 
-<<<<<<< HEAD
     /**
      * for monitor
      */
     QUERY_DATABASE_STATE_ERROR(70001,"query database state error"),
     QUERY_ZOOKEEPER_STATE_ERROR(70002,"query zookeeper state error"),
-=======
+
+
 
     CREATE_ACCESS_TOKEN_ERROR(70001,"create access token error"),
     GENERATE_TOKEN_ERROR(70002,"generate token error"),
@@ -219,7 +219,6 @@
     COMMAND_STATE_COUNT_ERROR(80001,"task instance state count error"),
 
     QUEUE_COUNT_ERROR(90001,"queue count error"),
->>>>>>> c578e2d2
 
     ;
 
