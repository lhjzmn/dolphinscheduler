--- conflicted
+++ resolved
@@ -156,13 +156,10 @@
     UPDATE_QUEUE_ERROR(10131, "update queue error"),
     NEED_NOT_UPDATE_QUEUE(10132, "no content changes, no updates are required"),
     VERIFY_QUEUE_ERROR(10133,"verify queue error"),
-<<<<<<< HEAD
     NAME_NULL(10134,"name must be not null"),
     NAME_EXIST(10135, "name {0} already exists"),
     SAVE_ERROR(10136, "save error"),
 
-=======
->>>>>>> 9247e977
 
 
     UDF_FUNCTION_NOT_EXIST(20001, "UDF function not found"),
@@ -206,7 +203,6 @@
 
     HDFS_NOT_STARTUP(60001,"hdfs not startup"),
 
-<<<<<<< HEAD
     /**
      * for monitor
      */
@@ -214,21 +210,16 @@
     QUERY_ZOOKEEPER_STATE_ERROR(70002,"query zookeeper state error"),
 
 
-=======
->>>>>>> 9247e977
 
     CREATE_ACCESS_TOKEN_ERROR(70001,"create access token error"),
     GENERATE_TOKEN_ERROR(70002,"generate token error"),
     QUERY_ACCESSTOKEN_LIST_PAGING_ERROR(70003,"query access token list paging error"),
 
-<<<<<<< HEAD
 
     COMMAND_STATE_COUNT_ERROR(80001,"task instance state count error"),
 
     QUEUE_COUNT_ERROR(90001,"queue count error"),
 
-=======
->>>>>>> 9247e977
     ;
 
     private int code;
