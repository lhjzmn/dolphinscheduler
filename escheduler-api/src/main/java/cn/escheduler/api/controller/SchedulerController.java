--- conflicted
+++ resolved
@@ -227,9 +227,17 @@
      * @param processDefinitionId
      * @return
      */
-<<<<<<< HEAD
+    @ApiOperation(value = "queryScheduleListPaging", notes= "QUERY_SCHEDULE_LIST_PAGING_NOTES")
+    @ApiImplicitParams({
+            @ApiImplicitParam(name = "id", value = "SCHEDULE_ID", required = true, dataType = "Int", example = "100"),
+            @ApiImplicitParam(name = "processDefinitionId", value = "PROCESS_DEFINITION_ID", required = true,dataType = "Int", example = "100"),
+            @ApiImplicitParam(name = "searchVal", value = "SEARCH_VAL",  type = "String"),
+            @ApiImplicitParam(name = "pageNo", value = "PAGE_NO",  dataType = "Int", example = "100"),
+            @ApiImplicitParam(name = "pageSize", value = "PAGE_SIZE",  dataType = "Int", example = "100")
+
+    })
   @GetMapping("/list-paging")
-  public Result querySchedule(@RequestAttribute(value = SESSION_USER) User loginUser,
+  public Result queryScheduleListPaging(@RequestAttribute(value = SESSION_USER) User loginUser,
                                                       @PathVariable String projectName,
                                                       @RequestParam Integer processDefinitionId,
                                                       @RequestParam(value = "searchVal", required = false) String searchVal,
@@ -246,28 +254,7 @@
           return error(Status.QUERY_SCHEDULE_LIST_PAGING_ERROR.getCode(), Status.QUERY_SCHEDULE_LIST_PAGING_ERROR.getMsg());
       }
 
-  }
-
-  /**
-   * query schedule list
-   *
-   * @param loginUser
-   * @param projectName
-   * @return
-   */
-  @PostMapping("/list")
-  public Result queryScheduleList(@RequestAttribute(value = SESSION_USER) User loginUser,
-                                  @PathVariable String projectName) {
-      try{
-          logger.info("login user {}, query schedule list, project name: {}",
-                  loginUser.getUserName(), projectName);
-          Map<String, Object> result = schedulerService.queryScheduleList(loginUser, projectName);
-          return returnDataList(result);
-      }catch (Exception e){
-          logger.error(QUERY_SCHEDULE_LIST_ERROR.getMsg(),e);
-          return error(Status.QUERY_SCHEDULE_LIST_ERROR.getCode(), Status.QUERY_SCHEDULE_LIST_ERROR.getMsg());
-      }
-  }
+    }
 
     /**
      * delete schedule by id
@@ -291,35 +278,8 @@
         }catch (Exception e){
             logger.error(DELETE_SCHEDULE_CRON_BY_ID_ERROR.getMsg(),e);
             return error(Status.DELETE_SCHEDULE_CRON_BY_ID_ERROR.getCode(), Status.DELETE_SCHEDULE_CRON_BY_ID_ERROR.getMsg());
-=======
-    @ApiOperation(value = "queryScheduleListPaging", notes= "QUERY_SCHEDULE_LIST_PAGING_NOTES")
-    @ApiImplicitParams({
-            @ApiImplicitParam(name = "id", value = "SCHEDULE_ID", required = true, dataType = "Int", example = "100"),
-            @ApiImplicitParam(name = "processDefinitionId", value = "PROCESS_DEFINITION_ID", required = true,dataType = "Int", example = "100"),
-            @ApiImplicitParam(name = "searchVal", value = "SEARCH_VAL",  type = "String"),
-            @ApiImplicitParam(name = "pageNo", value = "PAGE_NO",  dataType = "Int", example = "100"),
-            @ApiImplicitParam(name = "pageSize", value = "PAGE_SIZE",  dataType = "Int", example = "100")
-
-    })
-    @GetMapping("/list-paging")
-    public Result queryScheduleListPaging(@ApiIgnore @RequestAttribute(value = SESSION_USER) User loginUser,
-                                @ApiParam(name = "projectName", value = "PROJECT_NAME", required = true) @PathVariable String projectName,
-                                @RequestParam Integer processDefinitionId,
-                                @RequestParam(value = "searchVal", required = false) String searchVal,
-                                @RequestParam("pageNo") Integer pageNo,
-                                @RequestParam("pageSize") Integer pageSize) {
-        logger.info("login user {}, query schedule, project name: {}, process definition id: {}",
-                loginUser.getUserName(), projectName, processDefinitionId);
-        try {
-            Map<String, Object> result = schedulerService.querySchedule(loginUser, projectName, processDefinitionId, searchVal, pageNo, pageSize);
-            return returnDataListPaging(result);
-        } catch (Exception e) {
-            logger.error(QUERY_SCHEDULE_LIST_PAGING_ERROR.getMsg(), e);
-            return error(Status.QUERY_SCHEDULE_LIST_PAGING_ERROR.getCode(), Status.QUERY_SCHEDULE_LIST_PAGING_ERROR.getMsg());
-        }
-
-    }
-
+        }
+    }
     /**
      * query schedule list
      *
@@ -339,7 +299,6 @@
         } catch (Exception e) {
             logger.error(QUERY_SCHEDULE_LIST_ERROR.getMsg(), e);
             return error(Status.QUERY_SCHEDULE_LIST_ERROR.getCode(), Status.QUERY_SCHEDULE_LIST_ERROR.getMsg());
->>>>>>> b03ac225
         }
     }
 }