/*
 * Licensed to the Apache Software Foundation (ASF) under one or more
 * contributor license agreements.  See the NOTICE file distributed with
 * this work for additional information regarding copyright ownership.
 * The ASF licenses this file to You under the Apache License, Version 2.0
 * (the "License"); you may not use this file except in compliance with
 * the License.  You may obtain a copy of the License at
 *
 *    http://www.apache.org/licenses/LICENSE-2.0
 *
 * Unless required by applicable law or agreed to in writing, software
 * distributed under the License is distributed on an "AS IS" BASIS,
 * WITHOUT WARRANTIES OR CONDITIONS OF ANY KIND, either express or implied.
 * See the License for the specific language governing permissions and
 * limitations under the License.
 */
package org.apache.dolphinscheduler.remote.handler;

import io.netty.channel.*;
import org.apache.dolphinscheduler.remote.NettyRemotingClient;
import org.apache.dolphinscheduler.remote.command.Command;
<<<<<<< HEAD
import org.apache.dolphinscheduler.remote.future.ResponseFuture;
import org.apache.dolphinscheduler.remote.utils.ChannelUtils;
=======
import org.apache.dolphinscheduler.remote.command.CommandType;
import org.apache.dolphinscheduler.remote.future.ResponseFuture;
import org.apache.dolphinscheduler.remote.processor.NettyRequestProcessor;
import org.apache.dolphinscheduler.remote.utils.ChannelUtils;
import org.apache.dolphinscheduler.remote.utils.Constants;
import org.apache.dolphinscheduler.remote.utils.Pair;
>>>>>>> 195dfb50
import org.slf4j.Logger;
import org.slf4j.LoggerFactory;

import java.util.concurrent.ExecutorService;
<<<<<<< HEAD
=======
import java.util.concurrent.Executors;
import java.util.concurrent.RejectedExecutionException;
>>>>>>> 195dfb50

/**
 *  netty client request handler
 */
@ChannelHandler.Sharable
public class NettyClientHandler extends ChannelInboundHandlerAdapter {

    private final Logger logger = LoggerFactory.getLogger(NettyClientHandler.class);

    /**
     *  netty client
     */
    private final NettyRemotingClient nettyRemotingClient;

    /**
     *  callback thread executor
     */
    private final ExecutorService callbackExecutor;

<<<<<<< HEAD
    public NettyClientHandler(NettyRemotingClient nettyRemotingClient, ExecutorService callbackExecutor){
        this.nettyRemotingClient = nettyRemotingClient;
        this.callbackExecutor = callbackExecutor;
=======
    /**
     * processors
     */
    private final ConcurrentHashMap<CommandType, Pair<NettyRequestProcessor, ExecutorService>> processors;

    /**
     *  default executor
     */
    private final ExecutorService defaultExecutor = Executors.newFixedThreadPool(Constants.CPUS);

    public NettyClientHandler(NettyRemotingClient nettyRemotingClient, ExecutorService callbackExecutor){
        this.nettyRemotingClient = nettyRemotingClient;
        this.callbackExecutor = callbackExecutor;
        this.processors = new ConcurrentHashMap();
>>>>>>> 195dfb50
    }

    /**
     *  When the current channel is not active,
     *  the current channel has reached the end of its life cycle
     *
     * @param ctx channel handler context
     * @throws Exception
     */
    @Override
    public void channelInactive(ChannelHandlerContext ctx) throws Exception {
        nettyRemotingClient.closeChannel(ChannelUtils.toAddress(ctx.channel()));
        ctx.channel().close();
    }

    /**
     *  The current channel reads data from the remote
     *
     * @param ctx channel handler context
     * @param msg message
     * @throws Exception
     */
    @Override
    public void channelRead(ChannelHandlerContext ctx, Object msg) throws Exception {
<<<<<<< HEAD
        processReceived((Command)msg);
=======
        processReceived(ctx.channel(), (Command)msg);
    }

    /**
     * register processor
     *
     * @param commandType command type
     * @param processor processor
     */
    public void registerProcessor(final CommandType commandType, final NettyRequestProcessor processor) {
        this.registerProcessor(commandType, processor, null);
    }

    /**
     *  register processor
     *
     * @param commandType command type
     * @param processor processor
     * @param executor thread executor
     */
    public void registerProcessor(final CommandType commandType, final NettyRequestProcessor processor, final ExecutorService executor) {
        ExecutorService executorRef = executor;
        if(executorRef == null){
            executorRef = defaultExecutor;
        }
        this.processors.putIfAbsent(commandType, new Pair<>(processor, executorRef));
>>>>>>> 195dfb50
    }

    /**
     *  process received logic
     *
<<<<<<< HEAD
     * @param responseCommand responseCommand
     */
    private void processReceived(final Command responseCommand) {
        ResponseFuture future = ResponseFuture.getFuture(responseCommand.getOpaque());
        if(future != null){
            future.setResponseCommand(responseCommand);
=======
     * @param command command
     */
    private void processReceived(final Channel channel, final Command command) {
        ResponseFuture future = ResponseFuture.getFuture(command.getOpaque());
        if(future != null){
            future.setResponseCommand(command);
>>>>>>> 195dfb50
            future.release();
            if(future.getInvokeCallback() != null){
                this.callbackExecutor.submit(new Runnable() {
                    @Override
                    public void run() {
                        future.executeInvokeCallback();
                    }
                });
            } else{
<<<<<<< HEAD
                future.putResponse(responseCommand);
            }
        } else{
            logger.warn("receive response {}, but not matched any request ", responseCommand);
=======
                future.putResponse(command);
            }
        } else{
            processByCommandType(channel, command);
        }
    }

    public void processByCommandType(final Channel channel, final Command command) {
        final Pair<NettyRequestProcessor, ExecutorService> pair = processors.get(command.getType());
        if (pair != null) {
            Runnable run = () -> {
                try {
                    pair.getLeft().process(channel, command);
                } catch (Throwable e) {
                    logger.error(String.format("process command %s exception", command), e);
                }
            };
            try {
                pair.getRight().submit(run);
            } catch (RejectedExecutionException e) {
                logger.warn("thread pool is full, discard command {} from {}", command, ChannelUtils.getRemoteAddress(channel));
            }
        } else {
            logger.warn("receive response {}, but not matched any request ", command);
>>>>>>> 195dfb50
        }
    }

    /**
     *  caught exception
     * @param ctx channel handler context
     * @param cause  cause
     * @throws Exception
     */
    @Override
    public void exceptionCaught(ChannelHandlerContext ctx, Throwable cause) throws Exception {
        logger.error("exceptionCaught : {}", cause);
        nettyRemotingClient.closeChannel(ChannelUtils.toAddress(ctx.channel()));
        ctx.channel().close();
    }

<<<<<<< HEAD
    /**
     *  channel write changed
     *
     * @param ctx channel handler context
     * @throws Exception
     */
    @Override
    public void channelWritabilityChanged(ChannelHandlerContext ctx) throws Exception {
        Channel ch = ctx.channel();
        ChannelConfig config = ch.config();

        if (!ch.isWritable()) {
            if (logger.isWarnEnabled()) {
                logger.warn("{} is not writable, over high water level : {}",
                        new Object[]{ch, config.getWriteBufferHighWaterMark()});
            }

            config.setAutoRead(false);
        } else {
            if (logger.isWarnEnabled()) {
                logger.warn("{} is writable, to low water : {}",
                        new Object[]{ch, config.getWriteBufferLowWaterMark()});
            }
            config.setAutoRead(true);
        }
    }
=======
>>>>>>> 195dfb50
}<|MERGE_RESOLUTION|>--- conflicted
+++ resolved
@@ -19,26 +19,19 @@
 import io.netty.channel.*;
 import org.apache.dolphinscheduler.remote.NettyRemotingClient;
 import org.apache.dolphinscheduler.remote.command.Command;
-<<<<<<< HEAD
-import org.apache.dolphinscheduler.remote.future.ResponseFuture;
-import org.apache.dolphinscheduler.remote.utils.ChannelUtils;
-=======
 import org.apache.dolphinscheduler.remote.command.CommandType;
 import org.apache.dolphinscheduler.remote.future.ResponseFuture;
 import org.apache.dolphinscheduler.remote.processor.NettyRequestProcessor;
 import org.apache.dolphinscheduler.remote.utils.ChannelUtils;
 import org.apache.dolphinscheduler.remote.utils.Constants;
 import org.apache.dolphinscheduler.remote.utils.Pair;
->>>>>>> 195dfb50
 import org.slf4j.Logger;
 import org.slf4j.LoggerFactory;
 
+import java.util.concurrent.ConcurrentHashMap;
 import java.util.concurrent.ExecutorService;
-<<<<<<< HEAD
-=======
 import java.util.concurrent.Executors;
 import java.util.concurrent.RejectedExecutionException;
->>>>>>> 195dfb50
 
 /**
  *  netty client request handler
@@ -58,11 +51,6 @@
      */
     private final ExecutorService callbackExecutor;
 
-<<<<<<< HEAD
-    public NettyClientHandler(NettyRemotingClient nettyRemotingClient, ExecutorService callbackExecutor){
-        this.nettyRemotingClient = nettyRemotingClient;
-        this.callbackExecutor = callbackExecutor;
-=======
     /**
      * processors
      */
@@ -77,7 +65,6 @@
         this.nettyRemotingClient = nettyRemotingClient;
         this.callbackExecutor = callbackExecutor;
         this.processors = new ConcurrentHashMap();
->>>>>>> 195dfb50
     }
 
     /**
@@ -102,9 +89,6 @@
      */
     @Override
     public void channelRead(ChannelHandlerContext ctx, Object msg) throws Exception {
-<<<<<<< HEAD
-        processReceived((Command)msg);
-=======
         processReceived(ctx.channel(), (Command)msg);
     }
 
@@ -131,27 +115,17 @@
             executorRef = defaultExecutor;
         }
         this.processors.putIfAbsent(commandType, new Pair<>(processor, executorRef));
->>>>>>> 195dfb50
     }
 
     /**
      *  process received logic
      *
-<<<<<<< HEAD
-     * @param responseCommand responseCommand
-     */
-    private void processReceived(final Command responseCommand) {
-        ResponseFuture future = ResponseFuture.getFuture(responseCommand.getOpaque());
-        if(future != null){
-            future.setResponseCommand(responseCommand);
-=======
      * @param command command
      */
     private void processReceived(final Channel channel, final Command command) {
         ResponseFuture future = ResponseFuture.getFuture(command.getOpaque());
         if(future != null){
             future.setResponseCommand(command);
->>>>>>> 195dfb50
             future.release();
             if(future.getInvokeCallback() != null){
                 this.callbackExecutor.submit(new Runnable() {
@@ -161,12 +135,6 @@
                     }
                 });
             } else{
-<<<<<<< HEAD
-                future.putResponse(responseCommand);
-            }
-        } else{
-            logger.warn("receive response {}, but not matched any request ", responseCommand);
-=======
                 future.putResponse(command);
             }
         } else{
@@ -191,7 +159,6 @@
             }
         } else {
             logger.warn("receive response {}, but not matched any request ", command);
->>>>>>> 195dfb50
         }
     }
 
@@ -208,33 +175,4 @@
         ctx.channel().close();
     }
 
-<<<<<<< HEAD
-    /**
-     *  channel write changed
-     *
-     * @param ctx channel handler context
-     * @throws Exception
-     */
-    @Override
-    public void channelWritabilityChanged(ChannelHandlerContext ctx) throws Exception {
-        Channel ch = ctx.channel();
-        ChannelConfig config = ch.config();
-
-        if (!ch.isWritable()) {
-            if (logger.isWarnEnabled()) {
-                logger.warn("{} is not writable, over high water level : {}",
-                        new Object[]{ch, config.getWriteBufferHighWaterMark()});
-            }
-
-            config.setAutoRead(false);
-        } else {
-            if (logger.isWarnEnabled()) {
-                logger.warn("{} is writable, to low water : {}",
-                        new Object[]{ch, config.getWriteBufferLowWaterMark()});
-            }
-            config.setAutoRead(true);
-        }
-    }
-=======
->>>>>>> 195dfb50
 }