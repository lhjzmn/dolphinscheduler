<<<<<<< HEAD
/*
 * Licensed to the Apache Software Foundation (ASF) under one or more
 * contributor license agreements.  See the NOTICE file distributed with
 * this work for additional information regarding copyright ownership.
 * The ASF licenses this file to You under the Apache License, Version 2.0
 * (the "License"); you may not use this file except in compliance with
 * the License.  You may obtain a copy of the License at
 *
 *    http://www.apache.org/licenses/LICENSE-2.0
 *
 * Unless required by applicable law or agreed to in writing, software
 * distributed under the License is distributed on an "AS IS" BASIS,
 * WITHOUT WARRANTIES OR CONDITIONS OF ANY KIND, either express or implied.
 * See the License for the specific language governing permissions and
 * limitations under the License.
 */
package org.apache.dolphinscheduler.remote.command;

import org.apache.dolphinscheduler.remote.utils.FastJsonSerializer;

import java.io.Serializable;
import java.util.List;
import java.util.concurrent.atomic.AtomicLong;

/**
 *  execute task request command
 */
public class ExecuteTaskRequestCommand implements Serializable {

    private static final AtomicLong REQUEST = new AtomicLong(1);

    /**
     *  task id
     */
    private String taskId;

    /**
     *  attempt id
     */
    private String attemptId;

    /**
     *  application name
     */
    private String applicationName;

    /**
     *  group name
     */
    private String groupName;

    /**
     *  task name
     */
    private String taskName;

    /**
     *  connect port
     */
    private int connectorPort;

    /**
     *  description info
     */
    private String description;

    /**
     *  class name
     */
    private String className;

    /**
     *  method name
     */
    private String methodName;

    /**
     *  params
     */
    private String params;

    /**
     *  shard items
     */
    private List<Integer> shardItems;

    public List<Integer> getShardItems() {
        return shardItems;
    }

    public void setShardItems(List<Integer> shardItems) {
        this.shardItems = shardItems;
    }

    public String getParams() {
        return params;
    }

    public void setParams(String params) {
        this.params = params;
    }

    public String getTaskId() {
        return taskId;
    }

    public void setTaskId(String taskId) {
        this.taskId = taskId;
    }

    public String getApplicationName() {
        return applicationName;
    }

    public void setApplicationName(String applicationName) {
        this.applicationName = applicationName;
    }

    public String getGroupName() {
        return groupName;
    }

    public void setGroupName(String groupName) {
        this.groupName = groupName;
    }

    public String getTaskName() {
        return taskName;
    }

    public void setTaskName(String taskName) {
        this.taskName = taskName;
    }

    public int getConnectorPort() {
        return connectorPort;
    }

    public void setConnectorPort(int connectorPort) {
        this.connectorPort = connectorPort;
    }

    public String getDescription() {
        return description;
    }

    public void setDescription(String description) {
        this.description = description;
    }

    public String getClassName() {
        return className;
    }

    public void setClassName(String className) {
        this.className = className;
    }

    public String getMethodName() {
        return methodName;
    }

    public void setMethodName(String methodName) {
        this.methodName = methodName;
    }

    /**
     *  package request command
     *
     * @return command
     */
    public Command convert2Command(){
        Command command = new Command(REQUEST.getAndIncrement());
        command.setType(CommandType.EXECUTE_TASK_REQUEST);
        byte[] body = FastJsonSerializer.serialize(this);
        command.setBody(body);
        return command;
    }
}
=======
/*
 * Licensed to the Apache Software Foundation (ASF) under one or more
 * contributor license agreements.  See the NOTICE file distributed with
 * this work for additional information regarding copyright ownership.
 * The ASF licenses this file to You under the Apache License, Version 2.0
 * (the "License"); you may not use this file except in compliance with
 * the License.  You may obtain a copy of the License at
 *
 *    http://www.apache.org/licenses/LICENSE-2.0
 *
 * Unless required by applicable law or agreed to in writing, software
 * distributed under the License is distributed on an "AS IS" BASIS,
 * WITHOUT WARRANTIES OR CONDITIONS OF ANY KIND, either express or implied.
 * See the License for the specific language governing permissions and
 * limitations under the License.
 */
package org.apache.dolphinscheduler.remote.command;

import org.apache.dolphinscheduler.remote.utils.FastJsonSerializer;

import java.io.Serializable;
import java.util.List;
import java.util.concurrent.atomic.AtomicLong;

public class ExecuteTaskRequestCommand implements Serializable {

    private String taskId;

    private String attemptId;

    private String applicationName;

    private String groupName;

    private String taskName;

    private int connectorPort;

    private String description;

    private String className;

    private String methodName;

    private String params;

    private List<Integer> shardItems;

    public List<Integer> getShardItems() {
        return shardItems;
    }

    public void setShardItems(List<Integer> shardItems) {
        this.shardItems = shardItems;
    }

    public String getParams() {
        return params;
    }

    public void setParams(String params) {
        this.params = params;
    }

    public String getTaskId() {
        return taskId;
    }

    public void setTaskId(String taskId) {
        this.taskId = taskId;
    }

    public String getApplicationName() {
        return applicationName;
    }

    public void setApplicationName(String applicationName) {
        this.applicationName = applicationName;
    }

    public String getGroupName() {
        return groupName;
    }

    public void setGroupName(String groupName) {
        this.groupName = groupName;
    }

    public String getTaskName() {
        return taskName;
    }

    public void setTaskName(String taskName) {
        this.taskName = taskName;
    }

    public int getConnectorPort() {
        return connectorPort;
    }

    public void setConnectorPort(int connectorPort) {
        this.connectorPort = connectorPort;
    }

    public String getDescription() {
        return description;
    }

    public void setDescription(String description) {
        this.description = description;
    }

    public String getClassName() {
        return className;
    }

    public void setClassName(String className) {
        this.className = className;
    }

    public String getMethodName() {
        return methodName;
    }

    public void setMethodName(String methodName) {
        this.methodName = methodName;
    }

    public Command convert2Command(){
        Command command = new Command();
        command.setType(CommandType.EXECUTE_TASK_REQUEST);
        byte[] body = FastJsonSerializer.serialize(this);
        command.setBody(body);
        return command;
    }
}
>>>>>>> 43bc5662
<|MERGE_RESOLUTION|>--- conflicted
+++ resolved
@@ -1,318 +1,136 @@
-<<<<<<< HEAD
-/*
- * Licensed to the Apache Software Foundation (ASF) under one or more
- * contributor license agreements.  See the NOTICE file distributed with
- * this work for additional information regarding copyright ownership.
- * The ASF licenses this file to You under the Apache License, Version 2.0
- * (the "License"); you may not use this file except in compliance with
- * the License.  You may obtain a copy of the License at
- *
- *    http://www.apache.org/licenses/LICENSE-2.0
- *
- * Unless required by applicable law or agreed to in writing, software
- * distributed under the License is distributed on an "AS IS" BASIS,
- * WITHOUT WARRANTIES OR CONDITIONS OF ANY KIND, either express or implied.
- * See the License for the specific language governing permissions and
- * limitations under the License.
- */
-package org.apache.dolphinscheduler.remote.command;
-
-import org.apache.dolphinscheduler.remote.utils.FastJsonSerializer;
-
-import java.io.Serializable;
-import java.util.List;
-import java.util.concurrent.atomic.AtomicLong;
-
-/**
- *  execute task request command
- */
-public class ExecuteTaskRequestCommand implements Serializable {
-
-    private static final AtomicLong REQUEST = new AtomicLong(1);
-
-    /**
-     *  task id
-     */
-    private String taskId;
-
-    /**
-     *  attempt id
-     */
-    private String attemptId;
-
-    /**
-     *  application name
-     */
-    private String applicationName;
-
-    /**
-     *  group name
-     */
-    private String groupName;
-
-    /**
-     *  task name
-     */
-    private String taskName;
-
-    /**
-     *  connect port
-     */
-    private int connectorPort;
-
-    /**
-     *  description info
-     */
-    private String description;
-
-    /**
-     *  class name
-     */
-    private String className;
-
-    /**
-     *  method name
-     */
-    private String methodName;
-
-    /**
-     *  params
-     */
-    private String params;
-
-    /**
-     *  shard items
-     */
-    private List<Integer> shardItems;
-
-    public List<Integer> getShardItems() {
-        return shardItems;
-    }
-
-    public void setShardItems(List<Integer> shardItems) {
-        this.shardItems = shardItems;
-    }
-
-    public String getParams() {
-        return params;
-    }
-
-    public void setParams(String params) {
-        this.params = params;
-    }
-
-    public String getTaskId() {
-        return taskId;
-    }
-
-    public void setTaskId(String taskId) {
-        this.taskId = taskId;
-    }
-
-    public String getApplicationName() {
-        return applicationName;
-    }
-
-    public void setApplicationName(String applicationName) {
-        this.applicationName = applicationName;
-    }
-
-    public String getGroupName() {
-        return groupName;
-    }
-
-    public void setGroupName(String groupName) {
-        this.groupName = groupName;
-    }
-
-    public String getTaskName() {
-        return taskName;
-    }
-
-    public void setTaskName(String taskName) {
-        this.taskName = taskName;
-    }
-
-    public int getConnectorPort() {
-        return connectorPort;
-    }
-
-    public void setConnectorPort(int connectorPort) {
-        this.connectorPort = connectorPort;
-    }
-
-    public String getDescription() {
-        return description;
-    }
-
-    public void setDescription(String description) {
-        this.description = description;
-    }
-
-    public String getClassName() {
-        return className;
-    }
-
-    public void setClassName(String className) {
-        this.className = className;
-    }
-
-    public String getMethodName() {
-        return methodName;
-    }
-
-    public void setMethodName(String methodName) {
-        this.methodName = methodName;
-    }
-
-    /**
-     *  package request command
-     *
-     * @return command
-     */
-    public Command convert2Command(){
-        Command command = new Command(REQUEST.getAndIncrement());
-        command.setType(CommandType.EXECUTE_TASK_REQUEST);
-        byte[] body = FastJsonSerializer.serialize(this);
-        command.setBody(body);
-        return command;
-    }
-}
-=======
-/*
- * Licensed to the Apache Software Foundation (ASF) under one or more
- * contributor license agreements.  See the NOTICE file distributed with
- * this work for additional information regarding copyright ownership.
- * The ASF licenses this file to You under the Apache License, Version 2.0
- * (the "License"); you may not use this file except in compliance with
- * the License.  You may obtain a copy of the License at
- *
- *    http://www.apache.org/licenses/LICENSE-2.0
- *
- * Unless required by applicable law or agreed to in writing, software
- * distributed under the License is distributed on an "AS IS" BASIS,
- * WITHOUT WARRANTIES OR CONDITIONS OF ANY KIND, either express or implied.
- * See the License for the specific language governing permissions and
- * limitations under the License.
- */
-package org.apache.dolphinscheduler.remote.command;
-
-import org.apache.dolphinscheduler.remote.utils.FastJsonSerializer;
-
-import java.io.Serializable;
-import java.util.List;
-import java.util.concurrent.atomic.AtomicLong;
-
-public class ExecuteTaskRequestCommand implements Serializable {
-
-    private String taskId;
-
-    private String attemptId;
-
-    private String applicationName;
-
-    private String groupName;
-
-    private String taskName;
-
-    private int connectorPort;
-
-    private String description;
-
-    private String className;
-
-    private String methodName;
-
-    private String params;
-
-    private List<Integer> shardItems;
-
-    public List<Integer> getShardItems() {
-        return shardItems;
-    }
-
-    public void setShardItems(List<Integer> shardItems) {
-        this.shardItems = shardItems;
-    }
-
-    public String getParams() {
-        return params;
-    }
-
-    public void setParams(String params) {
-        this.params = params;
-    }
-
-    public String getTaskId() {
-        return taskId;
-    }
-
-    public void setTaskId(String taskId) {
-        this.taskId = taskId;
-    }
-
-    public String getApplicationName() {
-        return applicationName;
-    }
-
-    public void setApplicationName(String applicationName) {
-        this.applicationName = applicationName;
-    }
-
-    public String getGroupName() {
-        return groupName;
-    }
-
-    public void setGroupName(String groupName) {
-        this.groupName = groupName;
-    }
-
-    public String getTaskName() {
-        return taskName;
-    }
-
-    public void setTaskName(String taskName) {
-        this.taskName = taskName;
-    }
-
-    public int getConnectorPort() {
-        return connectorPort;
-    }
-
-    public void setConnectorPort(int connectorPort) {
-        this.connectorPort = connectorPort;
-    }
-
-    public String getDescription() {
-        return description;
-    }
-
-    public void setDescription(String description) {
-        this.description = description;
-    }
-
-    public String getClassName() {
-        return className;
-    }
-
-    public void setClassName(String className) {
-        this.className = className;
-    }
-
-    public String getMethodName() {
-        return methodName;
-    }
-
-    public void setMethodName(String methodName) {
-        this.methodName = methodName;
-    }
-
-    public Command convert2Command(){
-        Command command = new Command();
-        command.setType(CommandType.EXECUTE_TASK_REQUEST);
-        byte[] body = FastJsonSerializer.serialize(this);
-        command.setBody(body);
-        return command;
-    }
-}
->>>>>>> 43bc5662
+/*+ * Licensed to the Apache Software Foundation (ASF) under one or more+ * contributor license agreements.  See the NOTICE file distributed with+ * this work for additional information regarding copyright ownership.+ * The ASF licenses this file to You under the Apache License, Version 2.0+ * (the "License"); you may not use this file except in compliance with+ * the License.  You may obtain a copy of the License at+ *+ *    http://www.apache.org/licenses/LICENSE-2.0+ *+ * Unless required by applicable law or agreed to in writing, software+ * distributed under the License is distributed on an "AS IS" BASIS,+ * WITHOUT WARRANTIES OR CONDITIONS OF ANY KIND, either express or implied.+ * See the License for the specific language governing permissions and+ * limitations under the License.+ */+package org.apache.dolphinscheduler.remote.command;++import org.apache.dolphinscheduler.remote.utils.FastJsonSerializer;++import java.io.Serializable;+import java.util.List;+import java.util.concurrent.atomic.AtomicLong;++public class ExecuteTaskRequestCommand implements Serializable {++    private String taskId;++    private String attemptId;++    private String applicationName;++    private String groupName;++    private String taskName;++    private int connectorPort;++    private String description;++    private String className;++    private String methodName;++    private String params;++    private List<Integer> shardItems;++    public List<Integer> getShardItems() {+        return shardItems;+    }++    public void setShardItems(List<Integer> shardItems) {+        this.shardItems = shardItems;+    }++    public String getParams() {+        return params;+    }++    public void setParams(String params) {+        this.params = params;+    }++    public String getTaskId() {+        return taskId;+    }++    public void setTaskId(String taskId) {+        this.taskId = taskId;+    }++    public String getApplicationName() {+        return applicationName;+    }++    public void setApplicationName(String applicationName) {+        this.applicationName = applicationName;+    }++    public String getGroupName() {+        return groupName;+    }++    public void setGroupName(String groupName) {+        this.groupName = groupName;+    }++    public String getTaskName() {+        return taskName;+    }++    public void setTaskName(String taskName) {+        this.taskName = taskName;+    }++    public int getConnectorPort() {+        return connectorPort;+    }++    public void setConnectorPort(int connectorPort) {+        this.connectorPort = connectorPort;+    }++    public String getDescription() {+        return description;+    }++    public void setDescription(String description) {+        this.description = description;+    }++    public String getClassName() {+        return className;+    }++    public void setClassName(String className) {+        this.className = className;+    }++    public String getMethodName() {+        return methodName;+    }++    public void setMethodName(String methodName) {+        this.methodName = methodName;+    }++    public Command convert2Command(){+        Command command = new Command();+        command.setType(CommandType.EXECUTE_TASK_REQUEST);+        byte[] body = FastJsonSerializer.serialize(this);+        command.setBody(body);+        return command;+    }+}